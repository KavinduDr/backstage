{
  "name": "@backstage/plugin-techdocs-addons-test-utils",
<<<<<<< HEAD
  "version": "1.0.46",
=======
  "version": "1.0.47-next.0",
>>>>>>> 66ce8958
  "backstage": {
    "role": "web-library",
    "pluginId": "techdocs-addons",
    "pluginPackages": [
      "@backstage/plugin-techdocs-addons-test-utils"
    ]
  },
  "publishConfig": {
    "access": "public",
    "main": "dist/index.esm.js",
    "types": "dist/index.d.ts"
  },
  "keywords": [
    "backstage",
    "techdocs"
  ],
  "homepage": "https://backstage.io",
  "repository": {
    "type": "git",
    "url": "https://github.com/backstage/backstage",
    "directory": "plugins/techdocs-addons-test-utils"
  },
  "license": "Apache-2.0",
  "sideEffects": false,
  "main": "src/index.ts",
  "types": "src/index.ts",
  "files": [
    "dist"
  ],
  "scripts": {
    "build": "backstage-cli package build",
    "clean": "backstage-cli package clean",
    "lint": "backstage-cli package lint",
    "prepack": "backstage-cli package prepack",
    "postpack": "backstage-cli package postpack",
    "start": "backstage-cli package start",
    "test": "backstage-cli package test"
  },
  "dependencies": {
    "@backstage/core-app-api": "workspace:^",
    "@backstage/core-plugin-api": "workspace:^",
    "@backstage/integration-react": "workspace:^",
    "@backstage/plugin-catalog": "workspace:^",
    "@backstage/plugin-catalog-react": "workspace:^",
    "@backstage/plugin-search-react": "workspace:^",
    "@backstage/plugin-techdocs": "workspace:^",
    "@backstage/plugin-techdocs-react": "workspace:^",
    "@backstage/test-utils": "workspace:^",
    "testing-library__dom": "^7.29.4-beta.1"
  },
  "devDependencies": {
    "@backstage/cli": "workspace:^",
    "@testing-library/dom": "^10.0.0",
    "@testing-library/jest-dom": "^6.0.0",
    "@types/react": "^18.0.0",
    "react": "^18.0.2",
    "react-dom": "^18.0.2",
    "react-router-dom": "^6.3.0"
  },
  "peerDependencies": {
    "@testing-library/react": "^16.0.0",
    "@types/react": "^17.0.0 || ^18.0.0",
    "react": "^17.0.0 || ^18.0.0",
    "react-dom": "^17.0.0 || ^18.0.0",
    "react-router-dom": "^6.3.0"
  },
  "peerDependenciesMeta": {
    "@types/react": {
      "optional": true
    }
  }
}<|MERGE_RESOLUTION|>--- conflicted
+++ resolved
@@ -1,10 +1,6 @@
 {
   "name": "@backstage/plugin-techdocs-addons-test-utils",
-<<<<<<< HEAD
-  "version": "1.0.46",
-=======
   "version": "1.0.47-next.0",
->>>>>>> 66ce8958
   "backstage": {
     "role": "web-library",
     "pluginId": "techdocs-addons",
