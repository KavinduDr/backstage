# @backstage/plugin-catalog-backend-module-incremental-ingestion

<<<<<<< HEAD
=======
## 0.6.5-next.0

### Patch Changes

- 27d1031: fixed misleading example location annotations in docs
- Updated dependencies
  - @backstage/backend-defaults@0.9.0-next.0
  - @backstage/plugin-catalog-backend@1.32.0
  - @backstage/backend-plugin-api@1.2.1
  - @backstage/catalog-model@1.7.3
  - @backstage/config@1.3.2
  - @backstage/errors@1.2.7
  - @backstage/types@1.2.1
  - @backstage/plugin-catalog-node@1.16.1
  - @backstage/plugin-events-node@0.4.9
  - @backstage/plugin-permission-common@0.8.4

>>>>>>> 66ce8958
## 0.6.4

### Patch Changes

- Updated dependencies
  - @backstage/backend-defaults@0.8.2
  - @backstage/plugin-catalog-backend@1.32.0
  - @backstage/plugin-events-node@0.4.9
  - @backstage/backend-plugin-api@1.2.1
  - @backstage/catalog-model@1.7.3
  - @backstage/config@1.3.2
  - @backstage/errors@1.2.7
  - @backstage/types@1.2.1
  - @backstage/plugin-catalog-node@1.16.1
  - @backstage/plugin-permission-common@0.8.4

## 0.6.4-next.2

### Patch Changes

- Updated dependencies
  - @backstage/plugin-catalog-backend@1.32.0-next.2
  - @backstage/backend-defaults@0.8.2-next.2
  - @backstage/plugin-events-node@0.4.9-next.2
  - @backstage/backend-plugin-api@1.2.1-next.1
  - @backstage/catalog-model@1.7.3
  - @backstage/config@1.3.2
  - @backstage/errors@1.2.7
  - @backstage/types@1.2.1
  - @backstage/plugin-catalog-node@1.16.1-next.1
  - @backstage/plugin-permission-common@0.8.4

## 0.6.4-next.1

### Patch Changes

- Updated dependencies
  - @backstage/plugin-catalog-backend@1.32.0-next.1
  - @backstage/backend-defaults@0.8.2-next.1
  - @backstage/backend-plugin-api@1.2.1-next.1
  - @backstage/catalog-model@1.7.3
  - @backstage/config@1.3.2
  - @backstage/errors@1.2.7
  - @backstage/types@1.2.1
  - @backstage/plugin-catalog-node@1.16.1-next.1
  - @backstage/plugin-events-node@0.4.9-next.1
  - @backstage/plugin-permission-common@0.8.4

## 0.6.4-next.0

### Patch Changes

- Updated dependencies
  - @backstage/backend-defaults@0.8.2-next.0
  - @backstage/plugin-catalog-backend@1.31.1-next.0
  - @backstage/backend-plugin-api@1.2.1-next.0
  - @backstage/plugin-catalog-node@1.16.1-next.0
  - @backstage/plugin-events-node@0.4.9-next.0

## 0.6.3

### Patch Changes

- Updated dependencies
  - @backstage/backend-defaults@0.8.0
  - @backstage/plugin-catalog-backend@1.31.0
  - @backstage/backend-plugin-api@1.2.0
  - @backstage/plugin-catalog-node@1.16.0
  - @backstage/catalog-model@1.7.3
  - @backstage/config@1.3.2
  - @backstage/errors@1.2.7
  - @backstage/types@1.2.1
  - @backstage/plugin-events-node@0.4.8
  - @backstage/plugin-permission-common@0.8.4

## 0.6.3-next.3

### Patch Changes

- Updated dependencies
  - @backstage/plugin-catalog-node@1.16.0-next.3
  - @backstage/plugin-catalog-backend@1.31.0-next.3
  - @backstage/backend-defaults@0.8.0-next.3
  - @backstage/backend-plugin-api@1.2.0-next.2
  - @backstage/plugin-events-node@0.4.8-next.2
  - @backstage/catalog-model@1.7.3
  - @backstage/config@1.3.2
  - @backstage/errors@1.2.7
  - @backstage/types@1.2.1
  - @backstage/plugin-permission-common@0.8.4

## 0.6.3-next.2

### Patch Changes

- Updated dependencies
  - @backstage/backend-plugin-api@1.2.0-next.1
  - @backstage/backend-defaults@0.8.0-next.2
  - @backstage/catalog-model@1.7.3
  - @backstage/config@1.3.2
  - @backstage/errors@1.2.7
  - @backstage/types@1.2.1
  - @backstage/plugin-catalog-backend@1.31.0-next.2
  - @backstage/plugin-catalog-node@1.16.0-next.2
  - @backstage/plugin-events-node@0.4.8-next.1
  - @backstage/plugin-permission-common@0.8.4

## 0.6.3-next.1

### Patch Changes

- Updated dependencies
  - @backstage/plugin-catalog-backend@1.31.0-next.1
  - @backstage/plugin-catalog-node@1.16.0-next.1
  - @backstage/backend-defaults@0.8.0-next.1
  - @backstage/backend-plugin-api@1.2.0-next.0
  - @backstage/catalog-model@1.7.3
  - @backstage/config@1.3.2
  - @backstage/errors@1.2.7
  - @backstage/types@1.2.1
  - @backstage/plugin-events-node@0.4.8-next.0
  - @backstage/plugin-permission-common@0.8.4

## 0.6.3-next.0

### Patch Changes

- Updated dependencies
  - @backstage/backend-defaults@0.8.0-next.0
  - @backstage/plugin-catalog-backend@1.31.0-next.0
  - @backstage/plugin-catalog-node@1.15.2-next.0
  - @backstage/backend-plugin-api@1.2.0-next.0
  - @backstage/catalog-model@1.7.3
  - @backstage/config@1.3.2
  - @backstage/errors@1.2.7
  - @backstage/types@1.2.1
  - @backstage/plugin-events-node@0.4.8-next.0
  - @backstage/plugin-permission-common@0.8.4

## 0.6.2

### Patch Changes

- ec547b8: Remove the error handler middleware, since that is now provided by the framework
- Updated dependencies
  - @backstage/backend-defaults@0.7.0
  - @backstage/types@1.2.1
  - @backstage/plugin-catalog-backend@1.30.0
  - @backstage/backend-plugin-api@1.1.1
  - @backstage/catalog-model@1.7.3
  - @backstage/config@1.3.2
  - @backstage/errors@1.2.7
  - @backstage/plugin-catalog-node@1.15.1
  - @backstage/plugin-events-node@0.4.7
  - @backstage/plugin-permission-common@0.8.4

## 0.6.2-next.1

### Patch Changes

- Updated dependencies
  - @backstage/types@1.2.1-next.0
  - @backstage/backend-defaults@0.7.0-next.1
  - @backstage/backend-plugin-api@1.1.1-next.1
  - @backstage/catalog-model@1.7.3-next.0
  - @backstage/config@1.3.2-next.0
  - @backstage/errors@1.2.7-next.0
  - @backstage/plugin-catalog-backend@1.30.0-next.1
  - @backstage/plugin-catalog-node@1.15.1-next.1
  - @backstage/plugin-events-node@0.4.7-next.1
  - @backstage/plugin-permission-common@0.8.4-next.0

## 0.6.2-next.0

### Patch Changes

- ec547b8: Remove the error handler middleware, since that is now provided by the framework
- Updated dependencies
  - @backstage/backend-defaults@0.7.0-next.0
  - @backstage/plugin-catalog-backend@1.30.0-next.0
  - @backstage/backend-plugin-api@1.1.1-next.0
  - @backstage/catalog-model@1.7.2
  - @backstage/config@1.3.1
  - @backstage/errors@1.2.6
  - @backstage/types@1.2.0
  - @backstage/plugin-catalog-node@1.15.1-next.0
  - @backstage/plugin-events-node@0.4.7-next.0
  - @backstage/plugin-permission-common@0.8.3

## 0.6.1

### Patch Changes

- dfc8b41: Updated dependency `@opentelemetry/api` to `^1.9.0`.
- cce9cae: Deprecate old-backend-system `IncrementalCatalogBuilder`
- fe87fbf: Add task metrics as two gauges that track the last start and end timestamps as epoch seconds.
- 5aa44d2: Wire up the events together in the new backend system
- d42ecb0: Remove backend-common package from incremental-ingestion plugin and update related code
- cbfc69e: Create a `dev/index.ts` entrypoint for `yarn start`
- 3ca5f70: Ensure that the scheduled worker task doesn't run at an unreasonably high frequency
- Updated dependencies
  - @backstage/backend-defaults@0.6.0
  - @backstage/plugin-catalog-backend@1.29.0
  - @backstage/backend-plugin-api@1.1.0
  - @backstage/plugin-catalog-node@1.15.0
  - @backstage/plugin-events-node@0.4.6
  - @backstage/errors@1.2.6
  - @backstage/catalog-model@1.7.2
  - @backstage/config@1.3.1
  - @backstage/types@1.2.0
  - @backstage/plugin-permission-common@0.8.3

## 0.6.1-next.2

### Patch Changes

- dfc8b41: Updated dependency `@opentelemetry/api` to `^1.9.0`.
- d42ecb0: Remove backend-common package from incremental-ingestion plugin and update related code
- Updated dependencies
  - @backstage/backend-defaults@0.6.0-next.2
  - @backstage/plugin-catalog-backend@1.29.0-next.2
  - @backstage/backend-plugin-api@1.1.0-next.2
  - @backstage/errors@1.2.6-next.0
  - @backstage/plugin-catalog-node@1.15.0-next.2
  - @backstage/plugin-events-node@0.4.6-next.2
  - @backstage/catalog-model@1.7.2-next.0
  - @backstage/config@1.3.1-next.0
  - @backstage/types@1.2.0
  - @backstage/plugin-permission-common@0.8.3-next.0

## 0.6.1-next.1

### Patch Changes

- fe87fbf: Add task metrics as two gauges that track the last start and end timestamps as epoch seconds.
- Updated dependencies
  - @backstage/plugin-catalog-backend@1.29.0-next.1
  - @backstage/plugin-catalog-node@1.15.0-next.1
  - @backstage/backend-plugin-api@1.1.0-next.1
  - @backstage/catalog-model@1.7.1
  - @backstage/config@1.3.0
  - @backstage/errors@1.2.5
  - @backstage/types@1.2.0
  - @backstage/plugin-events-node@0.4.6-next.1
  - @backstage/plugin-permission-common@0.8.2

## 0.6.1-next.0

### Patch Changes

- cce9cae: Deprecate old-backend-system `IncrementalCatalogBuilder`
- 5aa44d2: Wire up the events together in the new backend system
- cbfc69e: Create a `dev/index.ts` entrypoint for `yarn start`
- 3ca5f70: Ensure that the scheduled worker task doesn't run at an unreasonably high frequency
- Updated dependencies
  - @backstage/backend-plugin-api@1.0.3-next.0
  - @backstage/plugin-catalog-backend@1.28.1-next.0
  - @backstage/plugin-events-node@0.4.6-next.0
  - @backstage/catalog-model@1.7.1
  - @backstage/config@1.3.0
  - @backstage/errors@1.2.5
  - @backstage/types@1.2.0
  - @backstage/plugin-catalog-node@1.14.1-next.0
  - @backstage/plugin-permission-common@0.8.2

## 0.6.0

### Minor Changes

- 6cf91c5: Use `HumanDuration` for all duration needs in the public API, instead of `luxon` types. These are generally compatible, with a few caveats:

  - If you scheduled things to run quarterly (`quarter` or `quarters`), you can use `{ months: 3 }` instead.
  - If you used the singular nouns such as `year: 1`, use plurals instead (e.g. `years: 1`).

### Patch Changes

- c5e39e7: Internal refactor to use the deferred from the types package
- 4e58bc7: Upgrade to uuid v11 internally
- Updated dependencies
  - @backstage/config@1.3.0
  - @backstage/plugin-events-node@0.4.5
  - @backstage/types@1.2.0
  - @backstage/plugin-catalog-backend@1.28.0
  - @backstage/plugin-catalog-node@1.14.0
  - @backstage/backend-plugin-api@1.0.2
  - @backstage/plugin-permission-common@0.8.2
  - @backstage/catalog-model@1.7.1
  - @backstage/errors@1.2.5

## 0.6.0-next.3

### Patch Changes

- Updated dependencies
  - @backstage/plugin-events-node@0.4.5-next.3
  - @backstage/plugin-catalog-backend@1.28.0-next.3
  - @backstage/backend-plugin-api@1.0.2-next.2
  - @backstage/catalog-model@1.7.0
  - @backstage/config@1.2.0
  - @backstage/errors@1.2.4
  - @backstage/types@1.1.1
  - @backstage/plugin-catalog-node@1.14.0-next.2
  - @backstage/plugin-permission-common@0.8.1

## 0.6.0-next.2

### Patch Changes

- Updated dependencies
  - @backstage/plugin-catalog-backend@1.28.0-next.2
  - @backstage/plugin-events-node@0.4.5-next.2
  - @backstage/plugin-catalog-node@1.14.0-next.2
  - @backstage/backend-plugin-api@1.0.2-next.2
  - @backstage/catalog-model@1.7.0
  - @backstage/config@1.2.0
  - @backstage/errors@1.2.4
  - @backstage/types@1.1.1
  - @backstage/plugin-permission-common@0.8.1

## 0.6.0-next.1

### Minor Changes

- 6cf91c5: Use `HumanDuration` for all duration needs in the public API, instead of `luxon` types. These are generally compatible, with a few caveats:

  - If you scheduled things to run quarterly (`quarter` or `quarters`), you can use `{ months: 3 }` instead.
  - If you used the singular nouns such as `year: 1`, use plurals instead (e.g. `years: 1`).

### Patch Changes

- Updated dependencies
  - @backstage/backend-plugin-api@1.0.2-next.1
  - @backstage/catalog-model@1.7.0
  - @backstage/config@1.2.0
  - @backstage/errors@1.2.4
  - @backstage/types@1.1.1
  - @backstage/plugin-catalog-backend@1.27.2-next.1
  - @backstage/plugin-catalog-node@1.14.0-next.1
  - @backstage/plugin-events-node@0.4.4-next.1
  - @backstage/plugin-permission-common@0.8.1

## 0.5.7-next.0

### Patch Changes

- Updated dependencies
  - @backstage/plugin-events-node@0.4.3-next.0
  - @backstage/plugin-catalog-node@1.14.0-next.0
  - @backstage/backend-plugin-api@1.0.2-next.0
  - @backstage/catalog-model@1.7.0
  - @backstage/config@1.2.0
  - @backstage/errors@1.2.4
  - @backstage/plugin-catalog-backend@1.27.2-next.0
  - @backstage/plugin-permission-common@0.8.1

## 0.5.5

### Patch Changes

- 4b60e0c: Remove extension points from `/alpha` export, they're available from the main package already
- 094eaa3: Remove references to in-repo backend-common
- 3109c24: The export for the new backend system at the `/alpha` export is now also available via the main entry point, which means that you can remove the `/alpha` suffix from the import.
- 2107965: Turn down the logging level on most "all is well" type log messages
- Updated dependencies
  - @backstage/plugin-catalog-backend@1.27.0
  - @backstage/plugin-events-node@0.4.1
  - @backstage/plugin-catalog-node@1.13.1
  - @backstage/backend-plugin-api@1.0.1
  - @backstage/catalog-model@1.7.0
  - @backstage/config@1.2.0
  - @backstage/errors@1.2.4
  - @backstage/plugin-permission-common@0.8.1

## 0.5.5-next.2

### Patch Changes

- Updated dependencies
  - @backstage/plugin-catalog-node@1.13.1-next.1
  - @backstage/plugin-catalog-backend@1.26.2-next.2
  - @backstage/backend-plugin-api@1.0.1-next.1
  - @backstage/catalog-model@1.7.0
  - @backstage/config@1.2.0
  - @backstage/errors@1.2.4
  - @backstage/plugin-events-node@0.4.1-next.1
  - @backstage/plugin-permission-common@0.8.1

## 0.5.5-next.1

### Patch Changes

- Updated dependencies
  - @backstage/plugin-catalog-backend@1.26.2-next.1
  - @backstage/backend-plugin-api@1.0.1-next.0
  - @backstage/catalog-model@1.7.0
  - @backstage/config@1.2.0
  - @backstage/errors@1.2.4
  - @backstage/plugin-catalog-node@1.13.1-next.0
  - @backstage/plugin-events-node@0.4.1-next.0
  - @backstage/plugin-permission-common@0.8.1

## 0.5.4-next.0

### Patch Changes

- 094eaa3: Remove references to in-repo backend-common
- Updated dependencies
  - @backstage/plugin-catalog-backend@1.26.1-next.0
  - @backstage/plugin-events-node@0.4.1-next.0
  - @backstage/backend-plugin-api@1.0.1-next.0
  - @backstage/catalog-model@1.7.0
  - @backstage/config@1.2.0
  - @backstage/errors@1.2.4
  - @backstage/plugin-catalog-node@1.13.1-next.0
  - @backstage/plugin-permission-common@0.8.1

## 0.5.3

### Patch Changes

- d425fc4: Modules, plugins, and services are now `BackendFeature`, not a function that returns a feature.
- 4b28e39: Updated the README to include documentation for the new backend support
- Updated dependencies
  - @backstage/backend-common@0.25.0
  - @backstage/backend-plugin-api@1.0.0
  - @backstage/catalog-model@1.7.0
  - @backstage/plugin-catalog-backend@1.26.0
  - @backstage/plugin-catalog-node@1.13.0
  - @backstage/plugin-events-node@0.4.0
  - @backstage/config@1.2.0
  - @backstage/errors@1.2.4
  - @backstage/plugin-permission-common@0.8.1

## 0.5.3-next.2

### Patch Changes

- Updated dependencies
  - @backstage/backend-common@0.25.0-next.2
  - @backstage/backend-plugin-api@1.0.0-next.2
  - @backstage/plugin-catalog-backend@1.26.0-next.2
  - @backstage/catalog-model@1.6.0
  - @backstage/config@1.2.0
  - @backstage/errors@1.2.4
  - @backstage/plugin-catalog-node@1.12.7-next.2
  - @backstage/plugin-events-node@0.4.0-next.2
  - @backstage/plugin-permission-common@0.8.1

## 0.5.3-next.1

### Patch Changes

- Updated dependencies
  - @backstage/backend-common@0.25.0-next.1
  - @backstage/plugin-catalog-backend@1.25.3-next.1
  - @backstage/backend-plugin-api@0.9.0-next.1
  - @backstage/catalog-model@1.6.0
  - @backstage/config@1.2.0
  - @backstage/errors@1.2.4
  - @backstage/plugin-catalog-node@1.12.7-next.1
  - @backstage/plugin-events-node@0.4.0-next.1
  - @backstage/plugin-permission-common@0.8.1

## 0.5.3-next.0

### Patch Changes

- d425fc4: Modules, plugins, and services are now `BackendFeature`, not a function that returns a feature.
- 4b28e39: Updated the README to include documentation for the new backend support
- Updated dependencies
  - @backstage/backend-plugin-api@0.9.0-next.0
  - @backstage/backend-common@0.25.0-next.0
  - @backstage/plugin-catalog-backend@1.25.3-next.0
  - @backstage/plugin-events-node@0.4.0-next.0
  - @backstage/plugin-catalog-node@1.12.7-next.0
  - @backstage/catalog-model@1.6.0
  - @backstage/config@1.2.0
  - @backstage/errors@1.2.4
  - @backstage/plugin-permission-common@0.8.1

## 0.5.0

### Minor Changes

- fc24d9e: Stop using `@backstage/backend-tasks` as it will be deleted in near future.

### Patch Changes

- 389f5a4: Update deprecated url-reader-related imports.
- Updated dependencies
  - @backstage/backend-plugin-api@0.8.0
  - @backstage/backend-common@0.24.0
  - @backstage/plugin-catalog-backend@1.25.0
  - @backstage/plugin-permission-common@0.8.1
  - @backstage/plugin-catalog-node@1.12.5
  - @backstage/catalog-model@1.6.0
  - @backstage/config@1.2.0
  - @backstage/errors@1.2.4
  - @backstage/plugin-events-node@0.3.9

## 0.4.28-next.3

### Patch Changes

- Updated dependencies
  - @backstage/backend-plugin-api@0.8.0-next.3
  - @backstage/backend-common@0.23.4-next.3
  - @backstage/catalog-model@1.6.0-next.0
  - @backstage/backend-tasks@0.5.28-next.3
  - @backstage/config@1.2.0
  - @backstage/errors@1.2.4
  - @backstage/plugin-catalog-backend@1.24.1-next.3
  - @backstage/plugin-catalog-node@1.12.5-next.3
  - @backstage/plugin-events-node@0.3.9-next.3
  - @backstage/plugin-permission-common@0.8.1-next.1

## 0.4.28-next.2

### Patch Changes

- Updated dependencies
  - @backstage/backend-plugin-api@0.8.0-next.2
  - @backstage/plugin-permission-common@0.8.1-next.1
  - @backstage/backend-common@0.23.4-next.2
  - @backstage/plugin-catalog-backend@1.24.1-next.2
  - @backstage/backend-tasks@0.5.28-next.2
  - @backstage/plugin-catalog-node@1.12.5-next.2
  - @backstage/plugin-events-node@0.3.9-next.2
  - @backstage/catalog-model@1.5.0
  - @backstage/config@1.2.0
  - @backstage/errors@1.2.4

## 0.4.28-next.1

### Patch Changes

- Updated dependencies
  - @backstage/plugin-permission-common@0.8.1-next.0
  - @backstage/plugin-catalog-backend@1.24.1-next.1
  - @backstage/backend-plugin-api@0.7.1-next.1
  - @backstage/backend-common@0.23.4-next.1
  - @backstage/plugin-catalog-node@1.12.5-next.1
  - @backstage/backend-tasks@0.5.28-next.1
  - @backstage/catalog-model@1.5.0
  - @backstage/config@1.2.0
  - @backstage/errors@1.2.4
  - @backstage/plugin-events-node@0.3.9-next.1

## 0.4.28-next.0

### Patch Changes

- Updated dependencies
  - @backstage/backend-common@0.23.4-next.0
  - @backstage/plugin-catalog-backend@1.24.1-next.0
  - @backstage/plugin-catalog-node@1.12.5-next.0
  - @backstage/backend-plugin-api@0.7.1-next.0
  - @backstage/backend-tasks@0.5.28-next.0
  - @backstage/catalog-model@1.5.0
  - @backstage/config@1.2.0
  - @backstage/errors@1.2.4
  - @backstage/plugin-events-node@0.3.9-next.0
  - @backstage/plugin-permission-common@0.8.0

## 0.4.27

### Patch Changes

- Updated dependencies
  - @backstage/backend-plugin-api@0.7.0
  - @backstage/backend-common@0.23.3
  - @backstage/backend-tasks@0.5.27
  - @backstage/plugin-permission-common@0.8.0
  - @backstage/plugin-events-node@0.3.8
  - @backstage/plugin-catalog-backend@1.24.0
  - @backstage/plugin-catalog-node@1.12.4
  - @backstage/catalog-model@1.5.0
  - @backstage/config@1.2.0
  - @backstage/errors@1.2.4

## 0.4.27-next.1

### Patch Changes

- Updated dependencies
  - @backstage/plugin-catalog-backend@1.24.0-next.1
  - @backstage/backend-common@0.23.3-next.1
  - @backstage/backend-plugin-api@0.6.22-next.1
  - @backstage/backend-tasks@0.5.27-next.1
  - @backstage/catalog-model@1.5.0
  - @backstage/config@1.2.0
  - @backstage/errors@1.2.4
  - @backstage/plugin-catalog-node@1.12.4-next.1
  - @backstage/plugin-events-node@0.3.8-next.1
  - @backstage/plugin-permission-common@0.7.14

## 0.4.26-next.0

### Patch Changes

- Updated dependencies
  - @backstage/backend-plugin-api@0.6.21-next.0
  - @backstage/backend-common@0.23.2-next.0
  - @backstage/backend-tasks@0.5.26-next.0
  - @backstage/plugin-catalog-backend@1.23.2-next.0
  - @backstage/plugin-catalog-node@1.12.3-next.0
  - @backstage/plugin-events-node@0.3.7-next.0
  - @backstage/catalog-model@1.5.0
  - @backstage/config@1.2.0
  - @backstage/errors@1.2.4
  - @backstage/plugin-permission-common@0.7.14

## 0.4.24

### Patch Changes

- 78a0b08: Internal refactor to handle `BackendFeature` contract change.
- d44a20a: Added additional plugin metadata to `package.json`.
- Updated dependencies
  - @backstage/backend-common@0.23.0
  - @backstage/backend-plugin-api@0.6.19
  - @backstage/backend-tasks@0.5.24
  - @backstage/plugin-catalog-backend@1.23.0
  - @backstage/plugin-catalog-node@1.12.1
  - @backstage/plugin-events-node@0.3.5
  - @backstage/plugin-permission-common@0.7.14
  - @backstage/catalog-model@1.5.0
  - @backstage/config@1.2.0
  - @backstage/errors@1.2.4

## 0.4.24-next.3

### Patch Changes

- d44a20a: Added additional plugin metadata to `package.json`.
- Updated dependencies
  - @backstage/backend-plugin-api@0.6.19-next.3
  - @backstage/plugin-permission-common@0.7.14-next.0
  - @backstage/plugin-catalog-backend@1.23.0-next.3
  - @backstage/plugin-catalog-node@1.12.1-next.2
  - @backstage/plugin-events-node@0.3.5-next.2
  - @backstage/backend-tasks@0.5.24-next.3
  - @backstage/backend-common@0.23.0-next.3
  - @backstage/catalog-model@1.5.0
  - @backstage/config@1.2.0
  - @backstage/errors@1.2.4

## 0.4.24-next.2

### Patch Changes

- Updated dependencies
  - @backstage/backend-plugin-api@0.6.19-next.2
  - @backstage/backend-common@0.23.0-next.2
  - @backstage/backend-tasks@0.5.24-next.2
  - @backstage/plugin-catalog-backend@1.23.0-next.2
  - @backstage/plugin-catalog-node@1.12.1-next.1
  - @backstage/plugin-events-node@0.3.5-next.1
  - @backstage/catalog-model@1.5.0
  - @backstage/config@1.2.0
  - @backstage/errors@1.2.4
  - @backstage/plugin-permission-common@0.7.13

## 0.4.24-next.1

### Patch Changes

- Updated dependencies
  - @backstage/backend-tasks@0.5.24-next.1
  - @backstage/backend-plugin-api@0.6.19-next.1
  - @backstage/backend-common@0.23.0-next.1
  - @backstage/plugin-catalog-backend@1.23.0-next.1
  - @backstage/plugin-catalog-node@1.12.1-next.0
  - @backstage/plugin-events-node@0.3.5-next.0

## 0.4.24-next.0

### Patch Changes

- Updated dependencies
  - @backstage/backend-tasks@0.5.24-next.0
  - @backstage/backend-common@0.22.1-next.0
  - @backstage/plugin-catalog-backend@1.23.0-next.0
  - @backstage/plugin-events-node@0.3.5-next.0
  - @backstage/backend-plugin-api@0.6.19-next.0
  - @backstage/plugin-catalog-node@1.12.1-next.0
  - @backstage/catalog-model@1.5.0
  - @backstage/config@1.2.0
  - @backstage/errors@1.2.4
  - @backstage/plugin-permission-common@0.7.13

## 0.4.23

### Patch Changes

- 8c1ab9e: Fix plugin/incremental-ingestion 'Maximum call stack size exceeded' error when ingest large entities.
- d229dc4: Move path utilities from `backend-common` to the `backend-plugin-api` package.
- Updated dependencies
  - @backstage/plugin-catalog-node@1.12.0
  - @backstage/plugin-catalog-backend@1.22.0
  - @backstage/catalog-model@1.5.0
  - @backstage/backend-common@0.22.0
  - @backstage/backend-plugin-api@0.6.18
  - @backstage/backend-tasks@0.5.23
  - @backstage/plugin-events-node@0.3.4

## 0.4.23-next.2

### Patch Changes

- Updated dependencies
  - @backstage/plugin-catalog-node@1.12.0-next.2
  - @backstage/plugin-catalog-backend@1.22.0-next.2
  - @backstage/backend-common@0.22.0-next.2
  - @backstage/plugin-events-node@0.3.4-next.2

## 0.4.23-next.1

### Patch Changes

- Updated dependencies
  - @backstage/backend-common@0.22.0-next.1
  - @backstage/plugin-catalog-backend@1.22.0-next.1
  - @backstage/backend-tasks@0.5.23-next.1
  - @backstage/plugin-events-node@0.3.4-next.1
  - @backstage/plugin-catalog-node@1.11.2-next.1
  - @backstage/backend-plugin-api@0.6.18-next.1

## 0.4.23-next.0

### Patch Changes

- 8c1ab9e: Fix plugin/incremental-ingestion 'Maximum call stack size exceeded' error when ingest large entities.
- Updated dependencies
  - @backstage/plugin-catalog-backend@1.22.0-next.0
  - @backstage/catalog-model@1.5.0-next.0
  - @backstage/backend-common@0.21.8-next.0
  - @backstage/backend-plugin-api@0.6.18-next.0
  - @backstage/plugin-catalog-node@1.11.2-next.0
  - @backstage/backend-tasks@0.5.23-next.0
  - @backstage/config@1.2.0
  - @backstage/errors@1.2.4
  - @backstage/plugin-events-node@0.3.4-next.0
  - @backstage/plugin-permission-common@0.7.13

## 0.4.22

### Patch Changes

- d5a1fe1: Replaced winston logger with `LoggerService`
- Updated dependencies
  - @backstage/backend-common@0.21.7
  - @backstage/plugin-catalog-backend@1.21.1
  - @backstage/backend-plugin-api@0.6.17
  - @backstage/backend-tasks@0.5.22
  - @backstage/plugin-events-node@0.3.3
  - @backstage/plugin-catalog-node@1.11.1
  - @backstage/catalog-model@1.4.5
  - @backstage/config@1.2.0
  - @backstage/errors@1.2.4
  - @backstage/plugin-permission-common@0.7.13

## 0.4.22-next.1

### Patch Changes

- Updated dependencies
  - @backstage/backend-common@0.21.7-next.1
  - @backstage/backend-plugin-api@0.6.17-next.1
  - @backstage/plugin-catalog-backend@1.21.1-next.1
  - @backstage/backend-tasks@0.5.22-next.1
  - @backstage/plugin-events-node@0.3.3-next.1
  - @backstage/catalog-model@1.4.5
  - @backstage/config@1.2.0
  - @backstage/errors@1.2.4
  - @backstage/plugin-catalog-node@1.11.1-next.1
  - @backstage/plugin-permission-common@0.7.13

## 0.4.22-next.0

### Patch Changes

- Updated dependencies
  - @backstage/plugin-catalog-backend@1.21.1-next.0
  - @backstage/backend-common@0.21.7-next.0
  - @backstage/backend-plugin-api@0.6.17-next.0
  - @backstage/backend-tasks@0.5.22-next.0
  - @backstage/catalog-model@1.4.5
  - @backstage/config@1.2.0
  - @backstage/errors@1.2.4
  - @backstage/plugin-catalog-node@1.11.1-next.0
  - @backstage/plugin-events-node@0.3.3-next.0
  - @backstage/plugin-permission-common@0.7.13

## 0.4.21

### Patch Changes

- Updated dependencies
  - @backstage/plugin-catalog-backend@1.21.0
  - @backstage/plugin-catalog-node@1.11.0
  - @backstage/backend-common@0.21.6
  - @backstage/backend-plugin-api@0.6.16
  - @backstage/backend-tasks@0.5.21
  - @backstage/plugin-events-node@0.3.2
  - @backstage/catalog-model@1.4.5
  - @backstage/config@1.2.0
  - @backstage/errors@1.2.4
  - @backstage/plugin-permission-common@0.7.13

## 0.4.20

### Patch Changes

- Updated dependencies
  - @backstage/plugin-catalog-backend@1.20.0
  - @backstage/plugin-catalog-node@1.10.0
  - @backstage/backend-common@0.21.5
  - @backstage/backend-tasks@0.5.20
  - @backstage/plugin-events-node@0.3.1
  - @backstage/backend-plugin-api@0.6.15
  - @backstage/catalog-model@1.4.5
  - @backstage/config@1.2.0
  - @backstage/errors@1.2.4
  - @backstage/plugin-permission-common@0.7.13

## 0.4.19

### Patch Changes

- Updated dependencies
  - @backstage/plugin-catalog-backend@1.19.0
  - @backstage/plugin-catalog-node@1.9.0

## 0.4.18

### Patch Changes

- 0fb419b: Updated dependency `uuid` to `^9.0.0`.
  Updated dependency `@types/uuid` to `^9.0.0`.
- Updated dependencies
  - @backstage/plugin-events-node@0.3.0
  - @backstage/plugin-catalog-backend@1.18.0
  - @backstage/backend-common@0.21.4
  - @backstage/config@1.2.0
  - @backstage/errors@1.2.4
  - @backstage/backend-plugin-api@0.6.14
  - @backstage/plugin-permission-common@0.7.13
  - @backstage/plugin-catalog-node@1.8.0
  - @backstage/backend-tasks@0.5.19
  - @backstage/catalog-model@1.4.5

## 0.4.18-next.2

### Patch Changes

- Updated dependencies
  - @backstage/plugin-catalog-backend@1.18.0-next.2
  - @backstage/backend-common@0.21.4-next.2
  - @backstage/plugin-catalog-node@1.8.0-next.2
  - @backstage/backend-plugin-api@0.6.14-next.2
  - @backstage/backend-tasks@0.5.19-next.2
  - @backstage/catalog-model@1.4.5-next.0
  - @backstage/config@1.2.0-next.1
  - @backstage/errors@1.2.4-next.0
  - @backstage/plugin-events-node@0.3.0-next.2
  - @backstage/plugin-permission-common@0.7.13-next.1

## 0.4.18-next.1

### Patch Changes

- Updated dependencies
  - @backstage/config@1.2.0-next.1
  - @backstage/backend-common@0.21.4-next.1
  - @backstage/backend-plugin-api@0.6.14-next.1
  - @backstage/backend-tasks@0.5.19-next.1
  - @backstage/plugin-catalog-backend@1.18.0-next.1
  - @backstage/plugin-permission-common@0.7.13-next.1
  - @backstage/catalog-model@1.4.5-next.0
  - @backstage/errors@1.2.4-next.0
  - @backstage/plugin-catalog-node@1.8.0-next.1
  - @backstage/plugin-events-node@0.3.0-next.1

## 0.4.17-next.0

### Patch Changes

- 0fb419b: Updated dependency `uuid` to `^9.0.0`.
  Updated dependency `@types/uuid` to `^9.0.0`.
- Updated dependencies
  - @backstage/plugin-events-node@0.3.0-next.0
  - @backstage/backend-common@0.21.3-next.0
  - @backstage/errors@1.2.4-next.0
  - @backstage/backend-plugin-api@0.6.13-next.0
  - @backstage/plugin-catalog-backend@1.18.0-next.0
  - @backstage/plugin-permission-common@0.7.13-next.0
  - @backstage/plugin-catalog-node@1.8.0-next.0
  - @backstage/backend-tasks@0.5.18-next.0
  - @backstage/catalog-model@1.4.5-next.0
  - @backstage/config@1.1.2-next.0

## 0.4.14

### Patch Changes

- 9aac2b0: Use `--cwd` as the first `yarn` argument
- Updated dependencies
  - @backstage/backend-common@0.21.0
  - @backstage/backend-plugin-api@0.6.10
  - @backstage/plugin-catalog-backend@1.17.0
  - @backstage/backend-tasks@0.5.15
  - @backstage/catalog-model@1.4.4
  - @backstage/plugin-catalog-node@1.7.0
  - @backstage/config@1.1.1
  - @backstage/errors@1.2.3
  - @backstage/plugin-events-node@0.2.19
  - @backstage/plugin-permission-common@0.7.12

## 0.4.14-next.3

### Patch Changes

- Updated dependencies
  - @backstage/backend-common@0.21.0-next.3
  - @backstage/backend-tasks@0.5.15-next.3
  - @backstage/plugin-catalog-backend@1.17.0-next.3
  - @backstage/plugin-catalog-node@1.6.2-next.3
  - @backstage/backend-plugin-api@0.6.10-next.3
  - @backstage/catalog-model@1.4.4-next.0
  - @backstage/config@1.1.1
  - @backstage/errors@1.2.3
  - @backstage/plugin-events-node@0.2.19-next.3
  - @backstage/plugin-permission-common@0.7.12

## 0.4.14-next.2

### Patch Changes

- 9aac2b0: Use `--cwd` as the first `yarn` argument
- Updated dependencies
  - @backstage/backend-common@0.21.0-next.2
  - @backstage/backend-plugin-api@0.6.10-next.2
  - @backstage/plugin-catalog-backend@1.17.0-next.2
  - @backstage/backend-tasks@0.5.15-next.2
  - @backstage/plugin-catalog-node@1.6.2-next.2
  - @backstage/plugin-events-node@0.2.19-next.2
  - @backstage/config@1.1.1
  - @backstage/catalog-model@1.4.4-next.0
  - @backstage/errors@1.2.3
  - @backstage/plugin-permission-common@0.7.12

## 0.4.14-next.1

### Patch Changes

- Updated dependencies
  - @backstage/catalog-model@1.4.4-next.0
  - @backstage/plugin-catalog-backend@1.17.0-next.1
  - @backstage/backend-plugin-api@0.6.10-next.1
  - @backstage/backend-common@0.21.0-next.1
  - @backstage/backend-tasks@0.5.15-next.1
  - @backstage/config@1.1.1
  - @backstage/errors@1.2.3
  - @backstage/plugin-catalog-node@1.6.2-next.1
  - @backstage/plugin-events-node@0.2.19-next.1
  - @backstage/plugin-permission-common@0.7.12

## 0.4.14-next.0

### Patch Changes

- Updated dependencies
  - @backstage/backend-common@0.21.0-next.0
  - @backstage/plugin-catalog-backend@1.17.0-next.0
  - @backstage/backend-tasks@0.5.15-next.0
  - @backstage/plugin-catalog-node@1.6.2-next.0
  - @backstage/backend-plugin-api@0.6.10-next.0
  - @backstage/catalog-model@1.4.3
  - @backstage/config@1.1.1
  - @backstage/errors@1.2.3
  - @backstage/plugin-events-node@0.2.19-next.0
  - @backstage/plugin-permission-common@0.7.12

## 0.4.13

### Patch Changes

- Updated dependencies
  - @backstage/backend-common@0.20.1
  - @backstage/backend-plugin-api@0.6.9
  - @backstage/plugin-catalog-node@1.6.1
  - @backstage/plugin-permission-common@0.7.12
  - @backstage/plugin-catalog-backend@1.16.1
  - @backstage/backend-tasks@0.5.14
  - @backstage/catalog-model@1.4.3
  - @backstage/config@1.1.1
  - @backstage/errors@1.2.3
  - @backstage/plugin-events-node@0.2.18

## 0.4.13-next.2

### Patch Changes

- Updated dependencies
  - @backstage/backend-plugin-api@0.6.9-next.2
  - @backstage/backend-common@0.20.1-next.2
  - @backstage/plugin-catalog-backend@1.16.1-next.2
  - @backstage/plugin-catalog-node@1.6.1-next.2
  - @backstage/plugin-events-node@0.2.18-next.2
  - @backstage/backend-tasks@0.5.14-next.2

## 0.4.13-next.1

### Patch Changes

- Updated dependencies
  - @backstage/backend-common@0.20.1-next.1
  - @backstage/config@1.1.1
  - @backstage/backend-tasks@0.5.14-next.1
  - @backstage/plugin-catalog-backend@1.16.1-next.1
  - @backstage/backend-plugin-api@0.6.9-next.1
  - @backstage/catalog-model@1.4.3
  - @backstage/errors@1.2.3
  - @backstage/plugin-catalog-node@1.6.1-next.1
  - @backstage/plugin-events-node@0.2.18-next.1
  - @backstage/plugin-permission-common@0.7.11

## 0.4.13-next.0

### Patch Changes

- Updated dependencies
  - @backstage/backend-common@0.20.1-next.0
  - @backstage/plugin-catalog-node@1.6.1-next.0
  - @backstage/backend-plugin-api@0.6.9-next.0
  - @backstage/backend-tasks@0.5.14-next.0
  - @backstage/catalog-model@1.4.3
  - @backstage/config@1.1.1
  - @backstage/errors@1.2.3
  - @backstage/plugin-catalog-backend@1.16.1-next.0
  - @backstage/plugin-events-node@0.2.18-next.0
  - @backstage/plugin-permission-common@0.7.11

## 0.4.12

### Patch Changes

- 43b2eb8: Ensure that cursors always come back as JSON on sqlite too
- cc4228e: Switched module ID to use kebab-case.
- Updated dependencies
  - @backstage/backend-common@0.20.0
  - @backstage/plugin-catalog-node@1.6.0
  - @backstage/plugin-catalog-backend@1.16.0
  - @backstage/backend-tasks@0.5.13
  - @backstage/plugin-permission-common@0.7.11
  - @backstage/backend-plugin-api@0.6.8
  - @backstage/catalog-model@1.4.3
  - @backstage/config@1.1.1
  - @backstage/errors@1.2.3
  - @backstage/plugin-events-node@0.2.17

## 0.4.12-next.3

### Patch Changes

- Updated dependencies
  - @backstage/backend-common@0.20.0-next.3
  - @backstage/backend-plugin-api@0.6.8-next.3
  - @backstage/backend-tasks@0.5.13-next.3
  - @backstage/catalog-model@1.4.3
  - @backstage/config@1.1.1
  - @backstage/errors@1.2.3
  - @backstage/plugin-catalog-backend@1.16.0-next.3
  - @backstage/plugin-catalog-node@1.6.0-next.3
  - @backstage/plugin-events-node@0.2.17-next.3
  - @backstage/plugin-permission-common@0.7.10

## 0.4.12-next.2

### Patch Changes

- cc4228e: Switched module ID to use kebab-case.
- Updated dependencies
  - @backstage/plugin-catalog-node@1.6.0-next.2
  - @backstage/plugin-catalog-backend@1.16.0-next.2
  - @backstage/backend-common@0.20.0-next.2
  - @backstage/backend-plugin-api@0.6.8-next.2
  - @backstage/backend-tasks@0.5.13-next.2
  - @backstage/catalog-model@1.4.3
  - @backstage/config@1.1.1
  - @backstage/errors@1.2.3
  - @backstage/plugin-events-node@0.2.17-next.2
  - @backstage/plugin-permission-common@0.7.10

## 0.4.12-next.1

### Patch Changes

- 43b2eb8f70: Ensure that cursors always come back as JSON on sqlite too
- Updated dependencies
  - @backstage/plugin-catalog-backend@1.15.1-next.1
  - @backstage/backend-common@0.20.0-next.1
  - @backstage/backend-plugin-api@0.6.8-next.1
  - @backstage/backend-tasks@0.5.13-next.1
  - @backstage/catalog-model@1.4.3
  - @backstage/config@1.1.1
  - @backstage/errors@1.2.3
  - @backstage/plugin-catalog-node@1.5.1-next.1
  - @backstage/plugin-events-node@0.2.17-next.1
  - @backstage/plugin-permission-common@0.7.10

## 0.4.12-next.0

### Patch Changes

- Updated dependencies
  - @backstage/backend-common@0.20.0-next.0
  - @backstage/backend-tasks@0.5.13-next.0
  - @backstage/plugin-catalog-backend@1.15.1-next.0
  - @backstage/plugin-catalog-node@1.5.1-next.0
  - @backstage/backend-plugin-api@0.6.8-next.0
  - @backstage/catalog-model@1.4.3
  - @backstage/config@1.1.1
  - @backstage/errors@1.2.3
  - @backstage/plugin-events-node@0.2.17-next.0
  - @backstage/plugin-permission-common@0.7.10

## 0.4.11

### Patch Changes

- 013611b42e: `knex` has been bumped to major version 3 and `better-sqlite3` to major version 9, which deprecate node 16 support.
- Updated dependencies
  - @backstage/plugin-catalog-backend@1.15.0
  - @backstage/plugin-catalog-node@1.5.0
  - @backstage/backend-common@0.19.9
  - @backstage/backend-plugin-api@0.6.7
  - @backstage/backend-tasks@0.5.12
  - @backstage/plugin-permission-common@0.7.10
  - @backstage/catalog-model@1.4.3
  - @backstage/config@1.1.1
  - @backstage/errors@1.2.3
  - @backstage/plugin-events-node@0.2.16

## 0.4.11-next.2

### Patch Changes

- [#20570](https://github.com/backstage/backstage/pull/20570) [`013611b42e`](https://github.com/backstage/backstage/commit/013611b42ed457fefa9bb85fddf416cf5e0c1f76) Thanks [@freben](https://github.com/freben)! - `knex` has been bumped to major version 3 and `better-sqlite3` to major version 9, which deprecate node 16 support.

- Updated dependencies
  - @backstage/backend-plugin-api@0.6.7-next.2
  - @backstage/backend-common@0.19.9-next.2
  - @backstage/plugin-catalog-backend@1.15.0-next.2
  - @backstage/backend-tasks@0.5.12-next.2
  - @backstage/plugin-catalog-node@1.5.0-next.2
  - @backstage/plugin-events-node@0.2.16-next.2

## 0.4.11-next.1

### Patch Changes

- Updated dependencies
  - @backstage/plugin-catalog-backend@1.15.0-next.1
  - @backstage/plugin-catalog-node@1.5.0-next.1
  - @backstage/backend-common@0.19.9-next.1
  - @backstage/backend-tasks@0.5.12-next.1
  - @backstage/backend-plugin-api@0.6.7-next.1
  - @backstage/catalog-model@1.4.3
  - @backstage/config@1.1.1
  - @backstage/errors@1.2.3
  - @backstage/plugin-events-node@0.2.16-next.1
  - @backstage/plugin-permission-common@0.7.9

## 0.4.11-next.0

### Patch Changes

- Updated dependencies
  - @backstage/plugin-catalog-backend@1.15.0-next.0
  - @backstage/backend-common@0.19.9-next.0
  - @backstage/backend-plugin-api@0.6.7-next.0
  - @backstage/backend-tasks@0.5.12-next.0
  - @backstage/catalog-model@1.4.3
  - @backstage/config@1.1.1
  - @backstage/errors@1.2.3
  - @backstage/plugin-catalog-node@1.4.8-next.0
  - @backstage/plugin-events-node@0.2.16-next.0
  - @backstage/plugin-permission-common@0.7.9

## 0.4.10

### Patch Changes

- 0b55f773a7: Removed some unused dependencies
- Updated dependencies
  - @backstage/backend-tasks@0.5.11
  - @backstage/backend-common@0.19.8
  - @backstage/plugin-catalog-backend@1.14.0
  - @backstage/plugin-catalog-node@1.4.7
  - @backstage/catalog-model@1.4.3
  - @backstage/errors@1.2.3
  - @backstage/backend-plugin-api@0.6.6
  - @backstage/config@1.1.1
  - @backstage/plugin-events-node@0.2.15
  - @backstage/plugin-permission-common@0.7.9

## 0.4.10-next.2

### Patch Changes

- 0b55f773a7: Removed some unused dependencies
- Updated dependencies
  - @backstage/backend-common@0.19.8-next.2
  - @backstage/plugin-catalog-backend@1.14.0-next.2
  - @backstage/catalog-model@1.4.3-next.0
  - @backstage/errors@1.2.3-next.0
  - @backstage/backend-tasks@0.5.11-next.2
  - @backstage/plugin-catalog-node@1.4.7-next.2
  - @backstage/backend-plugin-api@0.6.6-next.2
  - @backstage/config@1.1.1-next.0
  - @backstage/plugin-events-node@0.2.15-next.2
  - @backstage/plugin-permission-common@0.7.9-next.0

## 0.4.9-next.1

### Patch Changes

- Updated dependencies
  - @backstage/backend-tasks@0.5.10-next.1
  - @backstage/plugin-catalog-backend@1.14.0-next.1
  - @backstage/plugin-catalog-node@1.4.6-next.1
  - @backstage/backend-common@0.19.7-next.1
  - @backstage/backend-plugin-api@0.6.5-next.1
  - @backstage/config@1.1.0
  - @backstage/catalog-model@1.4.2
  - @backstage/errors@1.2.2
  - @backstage/plugin-events-node@0.2.14-next.1
  - @backstage/plugin-permission-common@0.7.8

## 0.4.9-next.0

### Patch Changes

- Updated dependencies
  - @backstage/plugin-catalog-backend@1.14.0-next.0
  - @backstage/backend-common@0.19.7-next.0
  - @backstage/config@1.1.0
  - @backstage/backend-plugin-api@0.6.5-next.0
  - @backstage/backend-tasks@0.5.10-next.0
  - @backstage/catalog-model@1.4.2
  - @backstage/errors@1.2.2
  - @backstage/plugin-catalog-node@1.4.6-next.0
  - @backstage/plugin-events-node@0.2.14-next.0
  - @backstage/plugin-permission-common@0.7.8

## 0.4.6

### Patch Changes

- 71114ac50e02: The export for the new backend system has been moved to be the `default` export.

  For example, if you are currently importing the plugin using the following pattern:

  ```ts
  import { examplePlugin } from '@backstage/plugin-example-backend';

  backend.add(examplePlugin);
  ```

  It should be migrated to this:

  ```ts
  backend.add(import('@backstage/plugin-example-backend'));
  ```

- Updated dependencies
  - @backstage/plugin-catalog-backend@1.13.0
  - @backstage/backend-tasks@0.5.8
  - @backstage/backend-common@0.19.5
  - @backstage/config@1.1.0
  - @backstage/catalog-model@1.4.2
  - @backstage/errors@1.2.2
  - @backstage/plugin-permission-common@0.7.8
  - @backstage/backend-plugin-api@0.6.3
  - @backstage/plugin-catalog-node@1.4.4
  - @backstage/plugin-events-node@0.2.12

## 0.4.6-next.3

### Patch Changes

- 71114ac50e02: The export for the new backend system has been moved to be the `default` export.

  For example, if you are currently importing the plugin using the following pattern:

  ```ts
  import { examplePlugin } from '@backstage/plugin-example-backend';

  backend.add(examplePlugin);
  ```

  It should be migrated to this:

  ```ts
  backend.add(import('@backstage/plugin-example-backend'));
  ```

- Updated dependencies
  - @backstage/plugin-catalog-backend@1.13.0-next.3
  - @backstage/catalog-model@1.4.2-next.2
  - @backstage/config@1.1.0-next.2
  - @backstage/errors@1.2.2-next.0
  - @backstage/plugin-permission-common@0.7.8-next.2
  - @backstage/backend-plugin-api@0.6.3-next.3
  - @backstage/backend-common@0.19.5-next.3
  - @backstage/backend-tasks@0.5.8-next.3
  - @backstage/plugin-catalog-node@1.4.4-next.3
  - @backstage/plugin-events-node@0.2.12-next.3

## 0.4.6-next.2

### Patch Changes

- Updated dependencies
  - @backstage/plugin-catalog-backend@1.13.0-next.2
  - @backstage/config@1.1.0-next.1
  - @backstage/backend-tasks@0.5.8-next.2
  - @backstage/backend-common@0.19.5-next.2
  - @backstage/plugin-catalog-node@1.4.4-next.2
  - @backstage/backend-plugin-api@0.6.3-next.2
  - @backstage/catalog-model@1.4.2-next.1
  - @backstage/plugin-permission-common@0.7.8-next.1
  - @backstage/errors@1.2.1
  - @backstage/plugin-events-node@0.2.12-next.2

## 0.4.6-next.1

### Patch Changes

- Updated dependencies
  - @backstage/plugin-catalog-backend@1.13.0-next.1
  - @backstage/config@1.1.0-next.0
  - @backstage/backend-tasks@0.5.8-next.1
  - @backstage/backend-common@0.19.5-next.1
  - @backstage/backend-plugin-api@0.6.3-next.1
  - @backstage/catalog-model@1.4.2-next.0
  - @backstage/plugin-permission-common@0.7.8-next.0
  - @backstage/plugin-catalog-node@1.4.4-next.1
  - @backstage/plugin-events-node@0.2.12-next.1
  - @backstage/errors@1.2.1

## 0.4.3-next.0

### Patch Changes

- Updated dependencies
  - @backstage/plugin-catalog-backend@1.12.2-next.0
  - @backstage/backend-common@0.19.4-next.0
  - @backstage/backend-tasks@0.5.7-next.0
  - @backstage/backend-plugin-api@0.6.2-next.0
  - @backstage/catalog-model@1.4.1
  - @backstage/config@1.0.8
  - @backstage/errors@1.2.1
  - @backstage/plugin-catalog-node@1.4.3-next.0
  - @backstage/plugin-events-node@0.2.11-next.0
  - @backstage/plugin-permission-common@0.7.7

## 0.4.1

### Patch Changes

- 629cbd194a87: Use `coreServices.rootConfig` instead of `coreService.config`
- e2b6396a1274: Export new alpha `incrementalIngestionProvidersExtensionPoint` for registering incremental providers, rather than the providers being passed as options to the backend module.
- Updated dependencies
  - @backstage/backend-common@0.19.2
  - @backstage/plugin-catalog-backend@1.12.0
  - @backstage/backend-plugin-api@0.6.0
  - @backstage/plugin-catalog-node@1.4.1
  - @backstage/plugin-events-node@0.2.9
  - @backstage/backend-tasks@0.5.5
  - @backstage/catalog-model@1.4.1
  - @backstage/config@1.0.8
  - @backstage/errors@1.2.1
  - @backstage/plugin-permission-common@0.7.7

## 0.4.1-next.2

### Patch Changes

- Updated dependencies
  - @backstage/plugin-catalog-backend@1.12.0-next.2
  - @backstage/backend-plugin-api@0.6.0-next.2
  - @backstage/backend-tasks@0.5.5-next.2
  - @backstage/backend-common@0.19.2-next.2
  - @backstage/plugin-catalog-node@1.4.1-next.2
  - @backstage/plugin-events-node@0.2.9-next.2

## 0.4.1-next.1

### Patch Changes

- 629cbd194a87: Use `coreServices.rootConfig` instead of `coreService.config`
- Updated dependencies
  - @backstage/backend-common@0.19.2-next.1
  - @backstage/plugin-catalog-backend@1.12.0-next.1
  - @backstage/plugin-catalog-node@1.4.1-next.1
  - @backstage/plugin-events-node@0.2.9-next.1
  - @backstage/backend-plugin-api@0.6.0-next.1
  - @backstage/backend-tasks@0.5.5-next.1
  - @backstage/catalog-model@1.4.1
  - @backstage/config@1.0.8
  - @backstage/errors@1.2.1
  - @backstage/plugin-permission-common@0.7.7

## 0.4.1-next.0

### Patch Changes

- Updated dependencies
  - @backstage/plugin-catalog-backend@1.12.0-next.0
  - @backstage/backend-common@0.19.2-next.0
  - @backstage/backend-plugin-api@0.5.5-next.0
  - @backstage/backend-tasks@0.5.5-next.0
  - @backstage/catalog-model@1.4.1
  - @backstage/config@1.0.8
  - @backstage/errors@1.2.1
  - @backstage/plugin-catalog-node@1.4.1-next.0
  - @backstage/plugin-events-node@0.2.9-next.0
  - @backstage/plugin-permission-common@0.7.7

## 0.4.0

### Minor Changes

- b1cc10696f2f: **BREAKING** Allow incremental event handlers to be async; Force event handler
  to indicate if it made a change. Instead of returning `null` or `undefined` from an event
  handler to indicate no-oop, instead return the value { type: "ignored" }.

  **before**

  ```javascript
  import { createDelta, shouldIgnore } from "./my-delta-creater";

  eventHandler: {
    onEvent(params) {
      if (shouldIgnore(params)) {
        return;
      }
      return createDelta(params);
    }
  }
  ```

  **after**

  ```javascript
  import { createDelta, shouldIgnore } from "./my-delta-creater";

  eventHandler: {
    async onEvent(params) {
      if (shouldIgnore(params) {
        return { type: "ignored" };
      }
      // code to create delta can now be async if needed
      return await createDelta(params);
    }
  }
  ```

### Patch Changes

- e1d615757f48: Update readme and instructions
- Updated dependencies
  - @backstage/errors@1.2.1
  - @backstage/backend-common@0.19.1
  - @backstage/plugin-catalog-backend@1.11.0
  - @backstage/plugin-catalog-node@1.4.0
  - @backstage/backend-plugin-api@0.5.4
  - @backstage/backend-tasks@0.5.4
  - @backstage/catalog-model@1.4.1
  - @backstage/config@1.0.8
  - @backstage/plugin-events-node@0.2.8
  - @backstage/plugin-permission-common@0.7.7

## 0.4.0-next.1

### Minor Changes

- b1cc10696f2f: **BREAKING** Allow incremental event handlers to be async; Force event handler
  to indicate if it made a change. Instead of returning `null` or `undefined` from an event
  handler to indicate no-oop, instead return the value { type: "ignored" }.

  **before**

  ```javascript
  import { createDelta, shouldIgnore } from "./my-delta-creater";

  eventHandler: {
    onEvent(params) {
      if (shouldIgnore(params)) {
        return;
      }
      return createDelta(params);
    }
  }
  ```

  **after**

  ```javascript
  import { createDelta, shouldIgnore } from "./my-delta-creater";

  eventHandler: {
    async onEvent(params) {
      if (shouldIgnore(params) {
        return { type: "ignored" };
      }
      // code to create delta can now be async if needed
      return await createDelta(params);
    }
  }
  ```

### Patch Changes

- e1d615757f48: Update readme and instructions
- Updated dependencies
  - @backstage/backend-common@0.19.1-next.0
  - @backstage/backend-plugin-api@0.5.4-next.0
  - @backstage/backend-tasks@0.5.4-next.0
  - @backstage/catalog-model@1.4.1-next.0
  - @backstage/config@1.0.8
  - @backstage/errors@1.2.1-next.0
  - @backstage/plugin-catalog-backend@1.11.0-next.0
  - @backstage/plugin-catalog-node@1.4.0-next.0
  - @backstage/plugin-events-node@0.2.8-next.0
  - @backstage/plugin-permission-common@0.7.7-next.0

## 0.3.4-next.0

### Patch Changes

- Updated dependencies
  - @backstage/errors@1.2.1-next.0
  - @backstage/backend-common@0.19.1-next.0
  - @backstage/plugin-catalog-backend@1.11.0-next.0
  - @backstage/plugin-catalog-node@1.4.0-next.0
  - @backstage/backend-plugin-api@0.5.4-next.0
  - @backstage/backend-tasks@0.5.4-next.0
  - @backstage/catalog-model@1.4.1-next.0
  - @backstage/config@1.0.8
  - @backstage/plugin-events-node@0.2.8-next.0
  - @backstage/plugin-permission-common@0.7.7-next.0

## 0.3.3

### Patch Changes

- 53309661cb5c: Update installation guide to fix inconsistency in type names
- Updated dependencies
  - @backstage/backend-common@0.19.0
  - @backstage/plugin-catalog-backend@1.10.0
  - @backstage/catalog-model@1.4.0
  - @backstage/errors@1.2.0
  - @backstage/backend-plugin-api@0.5.3
  - @backstage/backend-tasks@0.5.3
  - @backstage/plugin-catalog-node@1.3.7
  - @backstage/config@1.0.8
  - @backstage/plugin-events-node@0.2.7
  - @backstage/plugin-permission-common@0.7.6

## 0.3.3-next.2

### Patch Changes

- Updated dependencies
  - @backstage/backend-common@0.19.0-next.2
  - @backstage/catalog-model@1.4.0-next.1
  - @backstage/plugin-catalog-backend@1.10.0-next.2
  - @backstage/backend-plugin-api@0.5.3-next.2
  - @backstage/backend-tasks@0.5.3-next.2
  - @backstage/config@1.0.7
  - @backstage/errors@1.2.0-next.0
  - @backstage/plugin-catalog-node@1.3.7-next.2
  - @backstage/plugin-events-node@0.2.7-next.2
  - @backstage/plugin-permission-common@0.7.6-next.0

## 0.3.3-next.1

### Patch Changes

- Updated dependencies
  - @backstage/backend-common@0.19.0-next.1
  - @backstage/plugin-catalog-backend@1.9.2-next.1
  - @backstage/errors@1.2.0-next.0
  - @backstage/backend-plugin-api@0.5.3-next.1
  - @backstage/catalog-model@1.4.0-next.0
  - @backstage/backend-tasks@0.5.3-next.1
  - @backstage/plugin-catalog-node@1.3.7-next.1
  - @backstage/plugin-permission-common@0.7.6-next.0
  - @backstage/plugin-events-node@0.2.7-next.1
  - @backstage/config@1.0.7

## 0.3.3-next.0

### Patch Changes

- Updated dependencies
  - @backstage/plugin-catalog-backend@1.9.2-next.0
  - @backstage/plugin-catalog-node@1.3.7-next.0
  - @backstage/backend-common@0.18.6-next.0
  - @backstage/config@1.0.7
  - @backstage/backend-plugin-api@0.5.3-next.0
  - @backstage/backend-tasks@0.5.3-next.0
  - @backstage/catalog-model@1.3.0
  - @backstage/errors@1.1.5
  - @backstage/plugin-events-node@0.2.7-next.0
  - @backstage/plugin-permission-common@0.7.5

## 0.3.2

### Patch Changes

- Updated dependencies
  - @backstage/plugin-catalog-backend@1.9.1
  - @backstage/backend-common@0.18.5
  - @backstage/backend-tasks@0.5.2
  - @backstage/plugin-catalog-node@1.3.6
  - @backstage/backend-plugin-api@0.5.2
  - @backstage/catalog-model@1.3.0
  - @backstage/config@1.0.7
  - @backstage/errors@1.1.5
  - @backstage/plugin-events-node@0.2.6
  - @backstage/plugin-permission-common@0.7.5

## 0.3.2-next.2

### Patch Changes

- Updated dependencies
  - @backstage/plugin-catalog-backend@1.9.1-next.2
  - @backstage/config@1.0.7

## 0.3.2-next.1

### Patch Changes

- Updated dependencies
  - @backstage/backend-common@0.18.5-next.1
  - @backstage/plugin-catalog-backend@1.9.1-next.1
  - @backstage/backend-tasks@0.5.2-next.1
  - @backstage/plugin-catalog-node@1.3.6-next.1
  - @backstage/backend-plugin-api@0.5.2-next.1
  - @backstage/config@1.0.7
  - @backstage/plugin-events-node@0.2.6-next.1

## 0.3.2-next.0

### Patch Changes

- Updated dependencies
  - @backstage/backend-common@0.18.5-next.0
  - @backstage/backend-tasks@0.5.2-next.0
  - @backstage/plugin-catalog-backend@1.9.1-next.0
  - @backstage/plugin-catalog-node@1.3.6-next.0
  - @backstage/backend-plugin-api@0.5.2-next.0
  - @backstage/catalog-model@1.3.0
  - @backstage/config@1.0.7
  - @backstage/errors@1.1.5
  - @backstage/plugin-events-node@0.2.6-next.0
  - @backstage/plugin-permission-common@0.7.5

## 0.3.1

### Patch Changes

- Updated dependencies
  - @backstage/backend-common@0.18.4
  - @backstage/plugin-catalog-backend@1.9.0
  - @backstage/plugin-permission-common@0.7.5
  - @backstage/backend-tasks@0.5.1
  - @backstage/catalog-model@1.3.0
  - @backstage/plugin-catalog-node@1.3.5
  - @backstage/backend-plugin-api@0.5.1
  - @backstage/config@1.0.7
  - @backstage/errors@1.1.5
  - @backstage/plugin-events-node@0.2.5

## 0.3.1-next.3

### Patch Changes

- Updated dependencies
  - @backstage/plugin-catalog-backend@1.9.0-next.3
  - @backstage/catalog-model@1.3.0-next.0
  - @backstage/backend-common@0.18.4-next.2
  - @backstage/backend-plugin-api@0.5.1-next.2
  - @backstage/backend-tasks@0.5.1-next.2
  - @backstage/config@1.0.7
  - @backstage/errors@1.1.5
  - @backstage/plugin-catalog-node@1.3.5-next.3
  - @backstage/plugin-events-node@0.2.5-next.2
  - @backstage/plugin-permission-common@0.7.5-next.0

## 0.3.1-next.2

### Patch Changes

- Updated dependencies
  - @backstage/plugin-catalog-backend@1.8.1-next.2
  - @backstage/backend-common@0.18.4-next.2
  - @backstage/backend-plugin-api@0.5.1-next.2
  - @backstage/backend-tasks@0.5.1-next.2
  - @backstage/catalog-model@1.2.1
  - @backstage/config@1.0.7
  - @backstage/errors@1.1.5
  - @backstage/plugin-catalog-node@1.3.5-next.2
  - @backstage/plugin-events-node@0.2.5-next.2
  - @backstage/plugin-permission-common@0.7.5-next.0

## 0.3.1-next.1

### Patch Changes

- Updated dependencies
  - @backstage/plugin-permission-common@0.7.5-next.0
  - @backstage/plugin-catalog-backend@1.8.1-next.1
  - @backstage/backend-tasks@0.5.1-next.1
  - @backstage/backend-common@0.18.4-next.1
  - @backstage/backend-plugin-api@0.5.1-next.1
  - @backstage/catalog-model@1.2.1
  - @backstage/config@1.0.7
  - @backstage/errors@1.1.5
  - @backstage/plugin-catalog-node@1.3.5-next.1
  - @backstage/plugin-events-node@0.2.5-next.1

## 0.3.1-next.0

### Patch Changes

- Updated dependencies
  - @backstage/plugin-catalog-backend@1.8.1-next.0
  - @backstage/backend-common@0.18.4-next.0
  - @backstage/config@1.0.7
  - @backstage/backend-plugin-api@0.5.1-next.0
  - @backstage/backend-tasks@0.5.1-next.0
  - @backstage/catalog-model@1.2.1
  - @backstage/errors@1.1.5
  - @backstage/plugin-catalog-node@1.3.5-next.0
  - @backstage/plugin-events-node@0.2.5-next.0
  - @backstage/plugin-permission-common@0.7.4

## 0.3.0

### Minor Changes

- a811bd246c4: Added endpoint to get a list of known incremental entity providers

### Patch Changes

- 90469c02c8c: Renamed `incrementalIngestionEntityProviderCatalogModule` to `catalogModuleIncrementalIngestionEntityProvider` to match the [recommended naming patterns](https://backstage.io/docs/backend-system/architecture/naming-patterns).
- e675f902980: Make sure to not use deprecated exports from `@backstage/plugin-catalog-backend`
- 928a12a9b3e: Internal refactor of `/alpha` exports.
- bf611cf019a: Fix missing `dependencies` in `package.json`
- 6e612b58577: Move `@backstage/backend-defaults` to `devDependencies`
- Updated dependencies
  - @backstage/plugin-catalog-backend@1.8.0
  - @backstage/backend-tasks@0.5.0
  - @backstage/backend-common@0.18.3
  - @backstage/errors@1.1.5
  - @backstage/plugin-catalog-node@1.3.4
  - @backstage/backend-plugin-api@0.5.0
  - @backstage/catalog-model@1.2.1
  - @backstage/plugin-events-node@0.2.4
  - @backstage/plugin-permission-common@0.7.4
  - @backstage/config@1.0.7

## 0.3.0-next.2

### Patch Changes

- Updated dependencies
  - @backstage/backend-tasks@0.5.0-next.2
  - @backstage/backend-common@0.18.3-next.2
  - @backstage/backend-plugin-api@0.4.1-next.2
  - @backstage/plugin-catalog-backend@1.8.0-next.2
  - @backstage/plugin-catalog-node@1.3.4-next.2
  - @backstage/plugin-events-node@0.2.4-next.2
  - @backstage/config@1.0.7-next.0

## 0.3.0-next.1

### Minor Changes

- a811bd246c4: Added endpoint to get a list of known incremental entity providers

### Patch Changes

- 6e612b58577: Move `@backstage/backend-defaults` to `devDependencies`
- Updated dependencies
  - @backstage/errors@1.1.5-next.0
  - @backstage/backend-common@0.18.3-next.1
  - @backstage/plugin-catalog-backend@1.8.0-next.1
  - @backstage/plugin-permission-common@0.7.4-next.0
  - @backstage/backend-plugin-api@0.4.1-next.1
  - @backstage/backend-tasks@0.4.4-next.1
  - @backstage/config@1.0.7-next.0
  - @backstage/catalog-model@1.2.1-next.1
  - @backstage/plugin-catalog-node@1.3.4-next.1
  - @backstage/plugin-events-node@0.2.4-next.1

## 0.2.2-next.0

### Patch Changes

- 928a12a9b3: Internal refactor of `/alpha` exports.
- bf611cf019: Fix missing `dependencies` in `package.json`
- Updated dependencies
  - @backstage/plugin-catalog-backend@1.8.0-next.0
  - @backstage/backend-tasks@0.4.4-next.0
  - @backstage/backend-plugin-api@0.4.1-next.0
  - @backstage/backend-defaults@0.1.8-next.0
  - @backstage/backend-common@0.18.3-next.0
  - @backstage/catalog-model@1.2.1-next.0
  - @backstage/plugin-catalog-node@1.3.4-next.0
  - @backstage/plugin-events-node@0.2.4-next.0
  - @backstage/config@1.0.6
  - @backstage/errors@1.1.4
  - @backstage/plugin-permission-common@0.7.3

## 0.2.0

### Minor Changes

- 1ba120faa3: Added new mechanism to handle deltas in incremental providers

### Patch Changes

- c51efce2a0: Update docs to always use `yarn add --cwd` for app & backend
- 407dc01fc9: Removing extra imports for `run` script as `TestBackend` auto loads the default factories
- b7e36660d5: Return `EventSubscriber` from `addIncrementalEntityProvider` to hook up to `EventsBackend`
- 5b7cd5580d: Moving the backend-test-utils to devDependencies.
- 77c41b6924: Updated README to include newer API options for incremental entity providers
- Updated dependencies
  - @backstage/plugin-catalog-backend@1.7.2
  - @backstage/backend-plugin-api@0.4.0
  - @backstage/backend-common@0.18.2
  - @backstage/catalog-model@1.2.0
  - @backstage/plugin-events-node@0.2.3
  - @backstage/plugin-catalog-node@1.3.3
  - @backstage/backend-tasks@0.4.3
  - @backstage/config@1.0.6
  - @backstage/errors@1.1.4
  - @backstage/plugin-permission-common@0.7.3

## 0.2.0-next.2

### Patch Changes

- 407dc01fc9: Removing extra imports for `run` script as `TestBackend` auto loads the default factories
- 77c41b6924: Updated README to include newer API options for incremental entity providers
- Updated dependencies
  - @backstage/backend-plugin-api@0.4.0-next.2
  - @backstage/backend-test-utils@0.1.34-next.2
  - @backstage/backend-common@0.18.2-next.2
  - @backstage/plugin-catalog-backend@1.7.2-next.2
  - @backstage/catalog-model@1.2.0-next.1
  - @backstage/plugin-events-node@0.2.3-next.2
  - @backstage/plugin-catalog-node@1.3.3-next.2
  - @backstage/backend-tasks@0.4.3-next.2
  - @backstage/config@1.0.6
  - @backstage/errors@1.1.4
  - @backstage/plugin-permission-common@0.7.3

## 0.2.0-next.1

### Patch Changes

- b7e36660d5: Return `EventSubscriber` from `addIncrementalEntityProvider` to hook up to `EventsBackend`
- Updated dependencies
  - @backstage/plugin-catalog-backend@1.7.2-next.1
  - @backstage/backend-common@0.18.2-next.1
  - @backstage/backend-plugin-api@0.3.2-next.1
  - @backstage/backend-tasks@0.4.3-next.1
  - @backstage/backend-test-utils@0.1.34-next.1
  - @backstage/catalog-model@1.1.6-next.0
  - @backstage/config@1.0.6
  - @backstage/errors@1.1.4
  - @backstage/plugin-catalog-node@1.3.3-next.1
  - @backstage/plugin-events-node@0.2.3-next.1
  - @backstage/plugin-permission-common@0.7.3

## 0.2.0-next.0

### Minor Changes

- 1ba120faa3: Added new mechanism to handle deltas in incremental providers

### Patch Changes

- Updated dependencies
  - @backstage/catalog-model@1.1.6-next.0
  - @backstage/backend-test-utils@0.1.34-next.0
  - @backstage/backend-common@0.18.2-next.0
  - @backstage/plugin-catalog-backend@1.7.2-next.0
  - @backstage/plugin-catalog-node@1.3.3-next.0
  - @backstage/backend-tasks@0.4.3-next.0
  - @backstage/backend-plugin-api@0.3.2-next.0
  - @backstage/plugin-events-node@0.2.3-next.0

## 0.1.1

### Patch Changes

- ecbec4ec4c: Internal refactor to match new options pattern in the experimental backend system.
- 045b66ce02: Fixed issue with sometimes trying to commit an empty array of references
- 9f2b786fc9: Provide context for logged errors.
- 8e06f3cf00: Switched imports of `loggerToWinstonLogger` to `@backstage/backend-common`.
- Updated dependencies
  - @backstage/backend-plugin-api@0.3.0
  - @backstage/backend-common@0.18.0
  - @backstage/backend-test-utils@0.1.32
  - @backstage/catalog-model@1.1.5
  - @backstage/backend-tasks@0.4.1
  - @backstage/plugin-catalog-node@1.3.1
  - @backstage/plugin-catalog-backend@1.7.0
  - @backstage/config@1.0.6
  - @backstage/errors@1.1.4
  - @backstage/plugin-permission-common@0.7.3

## 0.1.1-next.2

### Patch Changes

- 9f2b786fc9: Provide context for logged errors.
- 8e06f3cf00: Switched imports of `loggerToWinstonLogger` to `@backstage/backend-common`.
- Updated dependencies
  - @backstage/backend-plugin-api@0.3.0-next.1
  - @backstage/backend-test-utils@0.1.32-next.2
  - @backstage/backend-common@0.18.0-next.1
  - @backstage/backend-tasks@0.4.1-next.1
  - @backstage/plugin-catalog-backend@1.7.0-next.2
  - @backstage/plugin-catalog-node@1.3.1-next.2
  - @backstage/catalog-model@1.1.5-next.1
  - @backstage/config@1.0.6-next.0
  - @backstage/errors@1.1.4
  - @backstage/plugin-permission-common@0.7.3-next.0

## 0.1.1-next.1

### Patch Changes

- Updated dependencies
  - @backstage/backend-plugin-api@0.2.1-next.0
  - @backstage/backend-test-utils@0.1.32-next.1
  - @backstage/backend-common@0.18.0-next.0
  - @backstage/config@1.0.6-next.0
  - @backstage/plugin-catalog-backend@1.7.0-next.1
  - @backstage/plugin-catalog-node@1.3.1-next.1
  - @backstage/backend-tasks@0.4.1-next.0
  - @backstage/catalog-model@1.1.5-next.1
  - @backstage/errors@1.1.4
  - @backstage/plugin-permission-common@0.7.3-next.0

## 0.1.1-next.0

### Patch Changes

- Updated dependencies
  - @backstage/catalog-model@1.1.5-next.0
  - @backstage/plugin-catalog-backend@1.7.0-next.0
  - @backstage/backend-common@0.17.0
  - @backstage/backend-plugin-api@0.2.0
  - @backstage/backend-tasks@0.4.0
  - @backstage/backend-test-utils@0.1.32-next.0
  - @backstage/config@1.0.5
  - @backstage/errors@1.1.4
  - @backstage/plugin-catalog-node@1.3.1-next.0
  - @backstage/plugin-permission-common@0.7.2

## 0.1.0

### Minor Changes

- 98c643a1a2: Introduces incremental entity providers, which are used for streaming very large data sources into the catalog.

### Patch Changes

- c507aee8a2: Ensured typescript type checks in migration files.
- 884d749b14: Refactored to use `coreServices` from `@backstage/backend-plugin-api`.
- de8a975911: Changed to use native `AbortController` and `AbortSignal` from Node.js, instead
  of the one from `node-abort-controller`. This is possible now that the minimum
  supported Node.js version of the project is 16.

  Note that their interfaces are very slightly different, but typically not in a
  way that matters to consumers. If you see any typescript errors as a direct
  result from this, they are compatible with each other in the ways that we
  interact with them, and should be possible to type-cast across without ill
  effects.

- 05a928e296: Updated usages of types from `@backstage/backend-plugin-api`.
- 61d4efe978: Make incremental providers more resilient to failures
- Updated dependencies
  - @backstage/plugin-catalog-backend@1.6.0
  - @backstage/backend-common@0.17.0
  - @backstage/plugin-catalog-node@1.3.0
  - @backstage/backend-tasks@0.4.0
  - @backstage/plugin-permission-common@0.7.2
  - @backstage/backend-test-utils@0.1.31
  - @backstage/errors@1.1.4
  - @backstage/backend-plugin-api@0.2.0
  - @backstage/catalog-model@1.1.4
  - @backstage/config@1.0.5

## 0.1.0-next.3

### Patch Changes

- Updated dependencies
  - @backstage/plugin-catalog-backend@1.6.0-next.3
  - @backstage/backend-tasks@0.4.0-next.3
  - @backstage/plugin-permission-common@0.7.2-next.2
  - @backstage/backend-common@0.17.0-next.3
  - @backstage/backend-plugin-api@0.2.0-next.3
  - @backstage/backend-test-utils@0.1.31-next.4
  - @backstage/catalog-model@1.1.4-next.1
  - @backstage/config@1.0.5-next.1
  - @backstage/errors@1.1.4-next.1
  - @backstage/plugin-catalog-node@1.3.0-next.3

## 0.1.0-next.2

### Patch Changes

- Updated dependencies
  - @backstage/backend-common@0.17.0-next.2
  - @backstage/backend-plugin-api@0.2.0-next.2
  - @backstage/backend-tasks@0.4.0-next.2
  - @backstage/backend-test-utils@0.1.31-next.3
  - @backstage/catalog-model@1.1.4-next.1
  - @backstage/config@1.0.5-next.1
  - @backstage/errors@1.1.4-next.1
  - @backstage/plugin-catalog-backend@1.6.0-next.2
  - @backstage/plugin-catalog-node@1.3.0-next.2
  - @backstage/plugin-permission-common@0.7.2-next.1

## 0.1.0-next.1

### Patch Changes

- c507aee8a2: Ensured typescript type checks in migration files.
- 884d749b14: Refactored to use `coreServices` from `@backstage/backend-plugin-api`.
- 61d4efe978: Make incremental providers more resilient to failures
- Updated dependencies
  - @backstage/plugin-catalog-backend@1.6.0-next.2
  - @backstage/plugin-catalog-node@1.3.0-next.2
  - @backstage/backend-common@0.17.0-next.2
  - @backstage/backend-plugin-api@0.2.0-next.2
  - @backstage/backend-test-utils@0.1.31-next.2
  - @backstage/backend-tasks@0.4.0-next.2
  - @backstage/catalog-model@1.1.4-next.1
  - @backstage/config@1.0.5-next.1
  - @backstage/errors@1.1.4-next.1
  - @backstage/plugin-permission-common@0.7.2-next.1

## 0.1.0-next.0

### Minor Changes

- 98c643a1a2: Introduces incremental entity providers, which are used for streaming very large data sources into the catalog.

### Patch Changes

- de8a975911: Changed to use native `AbortController` and `AbortSignal` from Node.js, instead
  of the one from `node-abort-controller`. This is possible now that the minimum
  supported Node.js version of the project is 16.

  Note that their interfaces are very slightly different, but typically not in a
  way that matters to consumers. If you see any typescript errors as a direct
  result from this, they are compatible with each other in the ways that we
  interact with them, and should be possible to type-cast across without ill
  effects.

- Updated dependencies
  - @backstage/backend-common@0.17.0-next.1
  - @backstage/plugin-catalog-backend@1.6.0-next.1
  - @backstage/backend-tasks@0.4.0-next.1
  - @backstage/backend-plugin-api@0.1.5-next.1
  - @backstage/backend-test-utils@0.1.31-next.1
  - @backstage/plugin-catalog-node@1.2.2-next.1
  - @backstage/config@1.0.5-next.1
  - @backstage/catalog-model@1.1.4-next.1
  - @backstage/errors@1.1.4-next.1
  - @backstage/plugin-permission-common@0.7.2-next.1<|MERGE_RESOLUTION|>--- conflicted
+++ resolved
@@ -1,7 +1,5 @@
 # @backstage/plugin-catalog-backend-module-incremental-ingestion
 
-<<<<<<< HEAD
-=======
 ## 0.6.5-next.0
 
 ### Patch Changes
@@ -19,7 +17,6 @@
   - @backstage/plugin-events-node@0.4.9
   - @backstage/plugin-permission-common@0.8.4
 
->>>>>>> 66ce8958
 ## 0.6.4
 
 ### Patch Changes
