--- conflicted
+++ resolved
@@ -1,7 +1,5 @@
 # @backstage/plugin-auth-backend
 
-<<<<<<< HEAD
-=======
 ## 0.24.5-next.0
 
 ### Patch Changes
@@ -33,7 +31,6 @@
   - @backstage/plugin-auth-backend-module-oauth2-proxy-provider@0.2.6
   - @backstage/plugin-catalog-node@1.16.1
 
->>>>>>> 66ce8958
 ## 0.24.4
 
 ### Patch Changes
