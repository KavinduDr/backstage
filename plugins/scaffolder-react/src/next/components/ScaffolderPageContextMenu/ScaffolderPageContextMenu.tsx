/*
 * Copyright 2020 The Backstage Authors
 *
 * Licensed under the Apache License, Version 2.0 (the "License");
 * you may not use this file except in compliance with the License.
 * You may obtain a copy of the License at
 *
 *     http://www.apache.org/licenses/LICENSE-2.0
 *
 * Unless required by applicable law or agreed to in writing, software
 * distributed under the License is distributed on an "AS IS" BASIS,
 * WITHOUT WARRANTIES OR CONDITIONS OF ANY KIND, either express or implied.
 * See the License for the specific language governing permissions and
 * limitations under the License.
 */

import IconButton from '@material-ui/core/IconButton';
import ListItemIcon from '@material-ui/core/ListItemIcon';
import ListItemText from '@material-ui/core/ListItemText';
import MenuItem from '@material-ui/core/MenuItem';
import MenuList from '@material-ui/core/MenuList';
import Popover from '@material-ui/core/Popover';
import CreateComponentIcon from '@material-ui/icons/AddCircleOutline';
import { makeStyles } from '@material-ui/core/styles';
import Description from '@material-ui/icons/Description';
import Edit from '@material-ui/icons/Edit';
import List from '@material-ui/icons/List';
import MoreVert from '@material-ui/icons/MoreVert';
import React, { useState } from 'react';
import { usePermission } from '@backstage/plugin-permission-react';
<<<<<<< HEAD
import { templateManagementPermission } from '@backstage/plugin-scaffolder-common/alpha';
=======
import { taskReadPermission } from '@backstage/plugin-scaffolder-common/alpha';
>>>>>>> 04d7212e

const useStyles = makeStyles(theme => ({
  button: {
    color: theme.page.fontColor,
  },
}));

/**
 * @alpha
 */
export type ScaffolderPageContextMenuProps = {
  onEditorClicked?: () => void;
  onActionsClicked?: () => void;
  onTasksClicked?: () => void;
  onCreateClicked?: () => void;
};

/**
 * @alpha
 */
export function ScaffolderPageContextMenu(
  props: ScaffolderPageContextMenuProps,
) {
  const { onEditorClicked, onActionsClicked, onTasksClicked, onCreateClicked } =
    props;
  const classes = useStyles();
  const [anchorEl, setAnchorEl] = useState<HTMLButtonElement>();

<<<<<<< HEAD
  const { allowed: canManageTemplates } = usePermission({
    permission: templateManagementPermission,
=======
  const { allowed: canReadTasks } = usePermission({
    permission: taskReadPermission,
>>>>>>> 04d7212e
  });

  if (!onEditorClicked && !onActionsClicked) {
    return null;
  }

  const onOpen = (event: React.SyntheticEvent<HTMLButtonElement>) => {
    setAnchorEl(event.currentTarget);
  };

  const onClose = () => {
    setAnchorEl(undefined);
  };

  return (
    <>
      <IconButton
        id="long-menu"
        aria-label="more"
        aria-controls="long-menu"
        aria-expanded={!!anchorEl}
        aria-haspopup="true"
        role="button"
        onClick={onOpen}
        data-testid="menu-button"
        color="inherit"
        className={classes.button}
      >
        <MoreVert />
      </IconButton>
      <Popover
        aria-labelledby="long-menu"
        open={Boolean(anchorEl)}
        onClose={onClose}
        anchorEl={anchorEl}
        anchorOrigin={{ vertical: 'bottom', horizontal: 'right' }}
        transformOrigin={{ vertical: 'top', horizontal: 'right' }}
      >
        <MenuList>
          {onCreateClicked && (
            <MenuItem onClick={onCreateClicked}>
              <ListItemIcon>
                <CreateComponentIcon fontSize="small" />
              </ListItemIcon>
              <ListItemText primary="Create" />
            </MenuItem>
          )}
          {onEditorClicked && canManageTemplates && (
            <MenuItem onClick={onEditorClicked}>
              <ListItemIcon>
                <Edit fontSize="small" />
              </ListItemIcon>
              <ListItemText primary="Manage Templates" />
            </MenuItem>
          )}
          {onActionsClicked && (
            <MenuItem onClick={onActionsClicked}>
              <ListItemIcon>
                <Description fontSize="small" />
              </ListItemIcon>
              <ListItemText primary="Installed Actions" />
            </MenuItem>
          )}
          {onTasksClicked && canReadTasks && (
            <MenuItem onClick={onTasksClicked}>
              <ListItemIcon>
                <List fontSize="small" />
              </ListItemIcon>
              <ListItemText primary="Task List" />
            </MenuItem>
          )}
        </MenuList>
      </Popover>
    </>
  );
}<|MERGE_RESOLUTION|>--- conflicted
+++ resolved
@@ -28,11 +28,8 @@
 import MoreVert from '@material-ui/icons/MoreVert';
 import React, { useState } from 'react';
 import { usePermission } from '@backstage/plugin-permission-react';
-<<<<<<< HEAD
+import { taskReadPermission } from '@backstage/plugin-scaffolder-common/alpha';
 import { templateManagementPermission } from '@backstage/plugin-scaffolder-common/alpha';
-=======
-import { taskReadPermission } from '@backstage/plugin-scaffolder-common/alpha';
->>>>>>> 04d7212e
 
 const useStyles = makeStyles(theme => ({
   button: {
@@ -61,13 +58,12 @@
   const classes = useStyles();
   const [anchorEl, setAnchorEl] = useState<HTMLButtonElement>();
 
-<<<<<<< HEAD
+  const { allowed: canReadTasks } = usePermission({
+    permission: taskReadPermission,
+  });
+
   const { allowed: canManageTemplates } = usePermission({
     permission: templateManagementPermission,
-=======
-  const { allowed: canReadTasks } = usePermission({
-    permission: taskReadPermission,
->>>>>>> 04d7212e
   });
 
   if (!onEditorClicked && !onActionsClicked) {
