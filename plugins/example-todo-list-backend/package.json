{
  "name": "@internal/plugin-todo-list-backend",
  "version": "1.0.27",
  "backstage": {
    "role": "backend-plugin"
  },
  "publishConfig": {
    "access": "public",
    "main": "dist/index.cjs.js",
    "types": "dist/index.d.ts"
  },
  "private": true,
  "homepage": "https://backstage.io",
  "repository": {
    "type": "git",
    "url": "https://github.com/backstage/backstage",
    "directory": "plugins/example-todo-list-backend"
  },
  "license": "Apache-2.0",
  "main": "src/index.ts",
  "types": "src/index.ts",
  "files": [
    "dist"
  ],
  "scripts": {
    "build": "backstage-cli package build",
    "clean": "backstage-cli package clean",
    "lint": "backstage-cli package lint",
    "prepack": "backstage-cli package prepack",
    "postpack": "backstage-cli package postpack",
    "start": "backstage-cli package start",
    "test": "backstage-cli package test"
  },
  "dependencies": {
    "@backstage/backend-common": "workspace:^",
    "@backstage/backend-plugin-api": "workspace:^",
    "@backstage/errors": "workspace:^",
    "@backstage/plugin-auth-node": "workspace:^",
    "@types/express": "^4.17.6",
    "express": "^4.17.1",
    "express-promise-router": "^4.1.0",
    "uuid": "^9.0.0",
    "yn": "^4.0.0"
  },
  "devDependencies": {
<<<<<<< HEAD
    "@backstage/backend-test-utils": "workspace:^",
=======
    "@backstage/backend-defaults": "workspace:^",
>>>>>>> c470496a
    "@backstage/cli": "workspace:^",
    "@types/supertest": "^2.0.8",
    "@types/uuid": "^9.0.0",
    "supertest": "^6.1.6"
  }
}<|MERGE_RESOLUTION|>--- conflicted
+++ resolved
@@ -43,11 +43,8 @@
     "yn": "^4.0.0"
   },
   "devDependencies": {
-<<<<<<< HEAD
+    "@backstage/backend-defaults": "workspace:^",
     "@backstage/backend-test-utils": "workspace:^",
-=======
-    "@backstage/backend-defaults": "workspace:^",
->>>>>>> c470496a
     "@backstage/cli": "workspace:^",
     "@types/supertest": "^2.0.8",
     "@types/uuid": "^9.0.0",
