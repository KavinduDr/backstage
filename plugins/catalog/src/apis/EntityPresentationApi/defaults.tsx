--- conflicted
+++ resolved
@@ -38,13 +38,8 @@
 export const DEFAULT_ICONS: Record<string, IconComponent> = {
   api: ExtensionIcon,
   component: MemoryIcon,
-<<<<<<< HEAD
-  system: BusinessIcon,
+  system: CategoryIcon,
   resource: StorageIcon,
-=======
-  system: CategoryIcon,
-  resource: WorkIcon,
->>>>>>> 635cd924
   domain: ApartmentIcon,
   location: LocationOnIcon,
   user: PersonIcon,
