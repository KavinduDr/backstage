/*
 * Copyright 2020 Spotify AB
 *
 * Licensed under the Apache License, Version 2.0 (the "License");
 * you may not use this file except in compliance with the License.
 * You may obtain a copy of the License at
 *
 *     http://www.apache.org/licenses/LICENSE-2.0
 *
 * Unless required by applicable law or agreed to in writing, software
 * distributed under the License is distributed on an "AS IS" BASIS,
 * WITHOUT WARRANTIES OR CONDITIONS OF ANY KIND, either express or implied.
 * See the License for the specific language governing permissions and
 * limitations under the License.
 */

import { LocationSpec } from '@backstage/catalog-model';
<<<<<<< HEAD
import fetch from 'cross-fetch';
import * as result from './results';
import { LocationProcessor, LocationProcessorEmit } from './types';
=======
>>>>>>> 2bc65277
import { Config } from '@backstage/config';
import fetch, { HeadersInit, RequestInit } from 'node-fetch';
import * as result from './results';
import { CatalogProcessor, CatalogProcessorEmit } from './types';

// ***********************************************************************
// * NOTE: This has been replaced by packages/backend-common/src/reading *
// * Don't implement new functionality here as this file will be removed *
// ***********************************************************************

export class GitlabApiReaderProcessor implements CatalogProcessor {
  private privateToken: string;

  constructor(config: Config) {
    this.privateToken =
      config.getOptionalString('catalog.processors.gitlabApi.privateToken') ??
      '';
  }

  getRequestOptions(): RequestInit {
    const headers: HeadersInit = { 'PRIVATE-TOKEN': '' };
    if (this.privateToken !== '') {
      headers['PRIVATE-TOKEN'] = this.privateToken;
    }

    const requestOptions: RequestInit = {
      headers,
    };

    return requestOptions;
  }

  async readLocation(
    location: LocationSpec,
    optional: boolean,
    emit: CatalogProcessorEmit,
  ): Promise<boolean> {
    if (location.type !== 'gitlab/api') {
      return false;
    }

    try {
      const projectID = await this.getProjectID(location.target);
      const url = this.buildRawUrl(location.target, projectID);
      const response = await fetch(url.toString(), this.getRequestOptions());
      if (response.ok) {
        const data = await response.text();
        emit(result.data(location, Buffer.from(data)));
      } else {
        const message = `${location.target} could not be read as ${url}, ${response.status} ${response.statusText}`;
        if (response.status === 404) {
          if (!optional) {
            emit(result.notFoundError(location, message));
          }
        } else {
          emit(result.generalError(location, message));
        }
      }
    } catch (e) {
      const message = `Unable to read ${location.type} ${location.target}, ${e}`;
      emit(result.generalError(location, message));
    }
    return true;
  }

  // convert https://gitlab.com/groupA/teams/teamA/subgroupA/repoA/-/blob/branch/filepath
  // to https://gitlab.com/api/v4/projects/<PROJECTID>/repository/files/filepath?ref=branch
  buildRawUrl(target: string, projectID: Number): URL {
    try {
      const url = new URL(target);

      const branchAndfilePath = url.pathname.split('/-/blob/')[1];

      const [branch, ...filePath] = branchAndfilePath.split('/');

      url.pathname = [
        '/api/v4/projects',
        projectID,
        'repository/files',
        encodeURIComponent(filePath.join('/')),
        'raw',
      ].join('/');
      url.search = `?ref=${branch}`;

      return url;
    } catch (e) {
      throw new Error(`Incorrect url: ${target}, ${e}`);
    }
  }

  async getProjectID(target: string): Promise<Number> {
    const url = new URL(target);

    if (
      // absPaths to gitlab files should contain /-/blob
      // ex: https://gitlab.com/groupA/teams/teamA/subgroupA/repoA/-/blob/branch/filepath
      !url.pathname.match(/\/\-\/blob\//)
    ) {
      throw new Error('Please provide full path to yaml file from Gitlab');
    }
    try {
      const repo = url.pathname.split('/-/blob/')[0];

      // Find ProjectID from url
      // convert 'https://gitlab.com/groupA/teams/teamA/subgroupA/repoA/-/blob/branch/filepath'
      // to 'https://gitlab.com/api/v4/projects/groupA%2Fteams%2FsubgroupA%2FteamA%2Frepo'
      const repoIDLookup = new URL(
        `${url.protocol + url.hostname}/api/v4/projects/${encodeURIComponent(
          repo.replace(/^\//, ''),
        )}`,
      );
      const response = await fetch(
        repoIDLookup.toString(),
        this.getRequestOptions(),
      );
      const projectIDJson = await response.json();
      const projectID: Number = projectIDJson.id;

      return projectID;
    } catch (e) {
      throw new Error(`Could not get GitLab ProjectID for: ${target}, ${e}`);
    }
  }
}<|MERGE_RESOLUTION|>--- conflicted
+++ resolved
@@ -15,14 +15,8 @@
  */
 
 import { LocationSpec } from '@backstage/catalog-model';
-<<<<<<< HEAD
 import fetch from 'cross-fetch';
-import * as result from './results';
-import { LocationProcessor, LocationProcessorEmit } from './types';
-=======
->>>>>>> 2bc65277
 import { Config } from '@backstage/config';
-import fetch, { HeadersInit, RequestInit } from 'node-fetch';
 import * as result from './results';
 import { CatalogProcessor, CatalogProcessorEmit } from './types';
 
