--- conflicted
+++ resolved
@@ -1,10 +1,6 @@
 {
   "name": "@backstage/plugin-org-react",
-<<<<<<< HEAD
-  "version": "0.1.36",
-=======
   "version": "0.1.37-next.0",
->>>>>>> 66ce8958
   "backstage": {
     "role": "web-library",
     "pluginId": "org",
