# example-backend-legacy

<<<<<<< HEAD
=======
## 0.2.109-next.0

### Patch Changes

- Updated dependencies
  - @backstage/backend-defaults@0.9.0-next.0
  - @backstage/plugin-scaffolder-backend@1.32.0-next.0
  - @backstage/plugin-auth-backend@0.24.5-next.0
  - @backstage/plugin-auth-node@0.6.1
  - @backstage/plugin-catalog-backend@1.32.0
  - @backstage/plugin-events-backend@0.5.0
  - @backstage/plugin-kubernetes-backend@0.19.4
  - @backstage/plugin-permission-backend@0.5.55
  - @backstage/plugin-permission-node@0.9.0
  - @backstage/plugin-search-backend@2.0.1-next.0
  - @backstage/plugin-search-backend-node@1.3.9
  - @backstage/plugin-signals-backend@0.3.2
  - @backstage/plugin-techdocs-backend@2.0.1-next.0
  - @backstage/plugin-search-backend-module-techdocs@0.4.1-next.0
  - @backstage/backend-plugin-api@1.2.1
  - @backstage/catalog-client@1.9.1
  - @backstage/catalog-model@1.7.3
  - @backstage/config@1.3.2
  - @backstage/integration@1.16.2
  - @backstage/plugin-catalog-backend-module-scaffolder-entity-model@0.2.6
  - @backstage/plugin-catalog-backend-module-unprocessed@0.5.6
  - @backstage/plugin-catalog-node@1.16.1
  - @backstage/plugin-events-node@0.4.9
  - @backstage/plugin-permission-common@0.8.4
  - @backstage/plugin-scaffolder-backend-module-confluence-to-markdown@0.3.8-next.0
  - @backstage/plugin-scaffolder-backend-module-gitlab@0.8.2-next.0
  - @backstage/plugin-scaffolder-backend-module-rails@0.5.8-next.0
  - @backstage/plugin-search-backend-module-catalog@0.3.2
  - @backstage/plugin-search-backend-module-elasticsearch@1.7.0
  - @backstage/plugin-search-backend-module-explore@0.3.0
  - @backstage/plugin-search-backend-module-pg@0.5.42
  - @backstage/plugin-signals-node@0.1.18

>>>>>>> 66ce8958
## 0.2.108

### Patch Changes

- Updated dependencies
  - @backstage/plugin-search-backend-module-techdocs@0.4.0
  - @backstage/plugin-scaffolder-backend-module-gitlab@0.8.1
  - @backstage/plugin-search-backend-module-elasticsearch@1.7.0
  - @backstage/integration@1.16.2
  - @backstage/backend-defaults@0.8.2
  - @backstage/plugin-scaffolder-backend@1.31.0
  - @backstage/plugin-kubernetes-backend@0.19.4
  - @backstage/plugin-events-backend@0.5.0
  - @backstage/plugin-search-backend-module-pg@0.5.42
  - @backstage/plugin-permission-node@0.9.0
  - @backstage/plugin-catalog-backend@1.32.0
  - @backstage/plugin-techdocs-backend@2.0.0
  - @backstage/plugin-auth-node@0.6.1
  - @backstage/plugin-scaffolder-backend-module-confluence-to-markdown@0.3.7
  - @backstage/plugin-scaffolder-backend-module-rails@0.5.7
  - @backstage/plugin-auth-backend@0.24.4
  - @backstage/plugin-events-node@0.4.9
  - @backstage/plugin-search-backend-module-explore@0.3.0
  - @backstage/plugin-search-backend@2.0.0
  - @backstage/backend-plugin-api@1.2.1
  - @backstage/catalog-client@1.9.1
  - @backstage/catalog-model@1.7.3
  - @backstage/config@1.3.2
  - @backstage/plugin-catalog-backend-module-scaffolder-entity-model@0.2.6
  - @backstage/plugin-catalog-backend-module-unprocessed@0.5.6
  - @backstage/plugin-catalog-node@1.16.1
  - @backstage/plugin-permission-backend@0.5.55
  - @backstage/plugin-permission-common@0.8.4
  - @backstage/plugin-search-backend-module-catalog@0.3.2
  - @backstage/plugin-search-backend-node@1.3.9
  - @backstage/plugin-signals-backend@0.3.2
  - @backstage/plugin-signals-node@0.1.18

## 0.2.108-next.2

### Patch Changes

- Updated dependencies
  - @backstage/plugin-scaffolder-backend-module-gitlab@0.8.1-next.2
  - @backstage/plugin-scaffolder-backend@1.31.0-next.2
  - @backstage/plugin-catalog-backend@1.32.0-next.2
  - @backstage/plugin-techdocs-backend@1.11.7-next.2
  - @backstage/backend-defaults@0.8.2-next.2
  - @backstage/integration@1.16.2-next.0
  - @backstage/plugin-events-backend@0.4.4-next.2
  - @backstage/plugin-events-node@0.4.9-next.2
  - @backstage/backend-plugin-api@1.2.1-next.1
  - @backstage/catalog-client@1.9.1
  - @backstage/catalog-model@1.7.3
  - @backstage/config@1.3.2
  - @backstage/plugin-auth-backend@0.24.4-next.2
  - @backstage/plugin-auth-node@0.6.1-next.1
  - @backstage/plugin-catalog-backend-module-scaffolder-entity-model@0.2.6-next.1
  - @backstage/plugin-catalog-backend-module-unprocessed@0.5.6-next.1
  - @backstage/plugin-catalog-node@1.16.1-next.1
  - @backstage/plugin-kubernetes-backend@0.19.4-next.1
  - @backstage/plugin-permission-backend@0.5.55-next.1
  - @backstage/plugin-permission-common@0.8.4
  - @backstage/plugin-permission-node@0.8.9-next.1
  - @backstage/plugin-scaffolder-backend-module-confluence-to-markdown@0.3.7-next.2
  - @backstage/plugin-scaffolder-backend-module-rails@0.5.7-next.2
  - @backstage/plugin-search-backend@1.8.3-next.2
  - @backstage/plugin-search-backend-module-catalog@0.3.2-next.1
  - @backstage/plugin-search-backend-module-elasticsearch@1.6.6-next.1
  - @backstage/plugin-search-backend-module-explore@0.2.9-next.1
  - @backstage/plugin-search-backend-module-pg@0.5.42-next.1
  - @backstage/plugin-search-backend-module-techdocs@0.3.7-next.2
  - @backstage/plugin-search-backend-node@1.3.9-next.1
  - @backstage/plugin-signals-backend@0.3.2-next.2
  - @backstage/plugin-signals-node@0.1.18-next.2

## 0.2.108-next.1

### Patch Changes

- Updated dependencies
  - @backstage/plugin-auth-node@0.6.1-next.1
  - @backstage/plugin-scaffolder-backend-module-gitlab@0.8.1-next.1
  - @backstage/plugin-catalog-backend@1.32.0-next.1
  - @backstage/plugin-scaffolder-backend-module-confluence-to-markdown@0.3.7-next.1
  - @backstage/plugin-scaffolder-backend-module-rails@0.5.7-next.1
  - @backstage/plugin-scaffolder-backend@1.30.1-next.1
  - @backstage/plugin-auth-backend@0.24.4-next.1
  - @backstage/backend-defaults@0.8.2-next.1
  - @backstage/backend-plugin-api@1.2.1-next.1
  - @backstage/catalog-client@1.9.1
  - @backstage/catalog-model@1.7.3
  - @backstage/config@1.3.2
  - @backstage/integration@1.16.1
  - @backstage/plugin-catalog-backend-module-scaffolder-entity-model@0.2.6-next.1
  - @backstage/plugin-catalog-backend-module-unprocessed@0.5.6-next.1
  - @backstage/plugin-catalog-node@1.16.1-next.1
  - @backstage/plugin-events-backend@0.4.4-next.1
  - @backstage/plugin-events-node@0.4.9-next.1
  - @backstage/plugin-kubernetes-backend@0.19.4-next.1
  - @backstage/plugin-permission-backend@0.5.55-next.1
  - @backstage/plugin-permission-common@0.8.4
  - @backstage/plugin-permission-node@0.8.9-next.1
  - @backstage/plugin-search-backend@1.8.3-next.1
  - @backstage/plugin-search-backend-module-catalog@0.3.2-next.1
  - @backstage/plugin-search-backend-module-elasticsearch@1.6.6-next.1
  - @backstage/plugin-search-backend-module-explore@0.2.9-next.1
  - @backstage/plugin-search-backend-module-pg@0.5.42-next.1
  - @backstage/plugin-search-backend-module-techdocs@0.3.7-next.1
  - @backstage/plugin-search-backend-node@1.3.9-next.1
  - @backstage/plugin-signals-backend@0.3.2-next.1
  - @backstage/plugin-signals-node@0.1.18-next.1
  - @backstage/plugin-techdocs-backend@1.11.7-next.1

## 0.2.108-next.0

### Patch Changes

- Updated dependencies
  - @backstage/plugin-search-backend-module-elasticsearch@1.6.6-next.0
  - @backstage/backend-defaults@0.8.2-next.0
  - @backstage/plugin-kubernetes-backend@0.19.4-next.0
  - @backstage/plugin-search-backend-module-pg@0.5.42-next.0
  - @backstage/plugin-events-backend@0.4.4-next.0
  - @backstage/plugin-permission-node@0.8.9-next.0
  - @backstage/plugin-app-backend@0.4.6-next.0
  - @backstage/plugin-auth-backend@0.24.4-next.0
  - @backstage/plugin-auth-node@0.6.1-next.0
  - @backstage/plugin-catalog-backend@1.31.1-next.0
  - @backstage/plugin-permission-backend@0.5.55-next.0
  - @backstage/plugin-proxy-backend@0.5.12-next.0
  - @backstage/plugin-scaffolder-backend@1.30.1-next.0
  - @backstage/plugin-search-backend@1.8.3-next.0
  - @backstage/plugin-search-backend-node@1.3.9-next.0
  - @backstage/plugin-signals-backend@0.3.2-next.0
  - @backstage/plugin-techdocs-backend@1.11.7-next.0
  - @backstage/plugin-search-backend-module-techdocs@0.3.7-next.0
  - @backstage/backend-plugin-api@1.2.1-next.0
  - @backstage/plugin-catalog-node@1.16.1-next.0
  - @backstage/plugin-catalog-backend-module-scaffolder-entity-model@0.2.6-next.0
  - @backstage/plugin-events-node@0.4.9-next.0
  - @backstage/plugin-scaffolder-backend-module-confluence-to-markdown@0.3.7-next.0
  - @backstage/plugin-scaffolder-backend-module-gitlab@0.8.1-next.0
  - @backstage/plugin-scaffolder-backend-module-rails@0.5.7-next.0
  - @backstage/plugin-search-backend-module-catalog@0.3.2-next.0
  - @backstage/plugin-search-backend-module-explore@0.2.9-next.0
  - @backstage/plugin-catalog-backend-module-unprocessed@0.5.6-next.0
  - @backstage/plugin-signals-node@0.1.18-next.0

## 0.2.107

### Patch Changes

- Updated dependencies
  - @backstage/plugin-permission-node@0.8.8
  - @backstage/plugin-scaffolder-backend-module-gitlab@0.8.0
  - @backstage/backend-defaults@0.8.0
  - @backstage/plugin-catalog-backend@1.31.0
  - @backstage/plugin-scaffolder-backend@1.30.0
  - @backstage/backend-plugin-api@1.2.0
  - @backstage/plugin-catalog-node@1.16.0
  - @backstage/plugin-kubernetes-backend@0.19.3
  - @backstage/plugin-search-backend-module-catalog@0.3.1
  - @backstage/plugin-search-backend-module-pg@0.5.41
  - @backstage/plugin-search-backend-node@1.3.8
  - @backstage/plugin-auth-node@0.6.0
  - @backstage/plugin-techdocs-backend@1.11.6
  - @backstage/plugin-catalog-backend-module-unprocessed@0.5.5
  - @backstage/plugin-permission-backend@0.5.54
  - @backstage/plugin-search-backend@1.8.2
  - @backstage/catalog-client@1.9.1
  - @backstage/catalog-model@1.7.3
  - @backstage/config@1.3.2
  - @backstage/integration@1.16.1
  - @backstage/plugin-app-backend@0.4.5
  - @backstage/plugin-auth-backend@0.24.3
  - @backstage/plugin-catalog-backend-module-scaffolder-entity-model@0.2.5
  - @backstage/plugin-events-backend@0.4.2
  - @backstage/plugin-events-node@0.4.8
  - @backstage/plugin-permission-common@0.8.4
  - @backstage/plugin-proxy-backend@0.5.11
  - @backstage/plugin-scaffolder-backend-module-confluence-to-markdown@0.3.6
  - @backstage/plugin-scaffolder-backend-module-rails@0.5.6
  - @backstage/plugin-search-backend-module-elasticsearch@1.6.5
  - @backstage/plugin-search-backend-module-explore@0.2.8
  - @backstage/plugin-search-backend-module-techdocs@0.3.6
  - @backstage/plugin-signals-backend@0.3.1
  - @backstage/plugin-signals-node@0.1.17

## 0.2.107-next.3

### Patch Changes

- Updated dependencies
  - @backstage/plugin-catalog-node@1.16.0-next.3
  - @backstage/plugin-permission-node@0.8.8-next.2
  - @backstage/plugin-catalog-backend@1.31.0-next.3
  - @backstage/plugin-scaffolder-backend@1.30.0-next.3
  - @backstage/backend-defaults@0.8.0-next.3
  - @backstage/backend-plugin-api@1.2.0-next.2
  - @backstage/plugin-auth-backend@0.24.3-next.3
  - @backstage/plugin-catalog-backend-module-scaffolder-entity-model@0.2.5-next.3
  - @backstage/plugin-catalog-backend-module-unprocessed@0.5.5-next.3
  - @backstage/plugin-kubernetes-backend@0.19.3-next.3
  - @backstage/plugin-search-backend-module-catalog@0.3.1-next.3
  - @backstage/plugin-search-backend-module-techdocs@0.3.6-next.3
  - @backstage/plugin-techdocs-backend@1.11.6-next.3
  - @backstage/plugin-permission-backend@0.5.54-next.2
  - @backstage/plugin-search-backend@1.8.2-next.3
  - @backstage/plugin-app-backend@0.4.5-next.2
  - @backstage/plugin-auth-node@0.6.0-next.2
  - @backstage/plugin-events-backend@0.4.2-next.3
  - @backstage/plugin-events-node@0.4.8-next.2
  - @backstage/plugin-proxy-backend@0.5.11-next.2
  - @backstage/plugin-scaffolder-backend-module-confluence-to-markdown@0.3.6-next.2
  - @backstage/plugin-scaffolder-backend-module-gitlab@0.8.0-next.3
  - @backstage/plugin-scaffolder-backend-module-rails@0.5.6-next.2
  - @backstage/plugin-search-backend-module-elasticsearch@1.6.5-next.2
  - @backstage/plugin-search-backend-module-explore@0.2.8-next.2
  - @backstage/plugin-search-backend-module-pg@0.5.41-next.2
  - @backstage/plugin-search-backend-node@1.3.8-next.2
  - @backstage/plugin-signals-backend@0.3.1-next.2
  - @backstage/catalog-client@1.9.1
  - @backstage/catalog-model@1.7.3
  - @backstage/config@1.3.2
  - @backstage/integration@1.16.1
  - @backstage/plugin-permission-common@0.8.4
  - @backstage/plugin-signals-node@0.1.17-next.2

## 0.2.107-next.2

### Patch Changes

- Updated dependencies
  - @backstage/plugin-scaffolder-backend-module-gitlab@0.8.0-next.2
  - @backstage/backend-plugin-api@1.2.0-next.1
  - @backstage/plugin-search-backend-module-catalog@0.3.1-next.2
  - @backstage/plugin-search-backend-module-pg@0.5.41-next.1
  - @backstage/plugin-search-backend-node@1.3.8-next.1
  - @backstage/plugin-auth-node@0.6.0-next.1
  - @backstage/backend-defaults@0.8.0-next.2
  - @backstage/plugin-kubernetes-backend@0.19.3-next.2
  - @backstage/plugin-scaffolder-backend@1.30.0-next.2
  - @backstage/catalog-client@1.9.1
  - @backstage/catalog-model@1.7.3
  - @backstage/config@1.3.2
  - @backstage/integration@1.16.1
  - @backstage/plugin-app-backend@0.4.5-next.1
  - @backstage/plugin-auth-backend@0.24.3-next.2
  - @backstage/plugin-catalog-backend@1.31.0-next.2
  - @backstage/plugin-catalog-backend-module-scaffolder-entity-model@0.2.5-next.2
  - @backstage/plugin-catalog-backend-module-unprocessed@0.5.5-next.2
  - @backstage/plugin-catalog-node@1.16.0-next.2
  - @backstage/plugin-events-backend@0.4.2-next.2
  - @backstage/plugin-events-node@0.4.8-next.1
  - @backstage/plugin-permission-backend@0.5.54-next.1
  - @backstage/plugin-permission-common@0.8.4
  - @backstage/plugin-permission-node@0.8.8-next.1
  - @backstage/plugin-proxy-backend@0.5.11-next.1
  - @backstage/plugin-scaffolder-backend-module-confluence-to-markdown@0.3.6-next.1
  - @backstage/plugin-scaffolder-backend-module-rails@0.5.6-next.1
  - @backstage/plugin-search-backend@1.8.2-next.2
  - @backstage/plugin-search-backend-module-elasticsearch@1.6.5-next.1
  - @backstage/plugin-search-backend-module-explore@0.2.8-next.1
  - @backstage/plugin-search-backend-module-techdocs@0.3.6-next.2
  - @backstage/plugin-signals-backend@0.3.1-next.1
  - @backstage/plugin-signals-node@0.1.17-next.1
  - @backstage/plugin-techdocs-backend@1.11.6-next.2

## 0.2.107-next.1

### Patch Changes

- Updated dependencies
  - @backstage/plugin-scaffolder-backend-module-gitlab@0.8.0-next.1
  - @backstage/plugin-scaffolder-backend@1.30.0-next.1
  - @backstage/plugin-catalog-backend@1.31.0-next.1
  - @backstage/plugin-catalog-node@1.16.0-next.1
  - @backstage/backend-defaults@0.8.0-next.1
  - @backstage/plugin-app-backend@0.4.5-next.0
  - @backstage/plugin-events-backend@0.4.2-next.1
  - @backstage/plugin-kubernetes-backend@0.19.3-next.1
  - @backstage/plugin-proxy-backend@0.5.11-next.0
  - @backstage/backend-plugin-api@1.2.0-next.0
  - @backstage/catalog-client@1.9.1
  - @backstage/catalog-model@1.7.3
  - @backstage/config@1.3.2
  - @backstage/integration@1.16.1
  - @backstage/plugin-auth-backend@0.24.3-next.1
  - @backstage/plugin-auth-node@0.5.7-next.0
  - @backstage/plugin-catalog-backend-module-scaffolder-entity-model@0.2.5-next.1
  - @backstage/plugin-catalog-backend-module-unprocessed@0.5.5-next.1
  - @backstage/plugin-events-node@0.4.8-next.0
  - @backstage/plugin-permission-backend@0.5.54-next.0
  - @backstage/plugin-permission-common@0.8.4
  - @backstage/plugin-permission-node@0.8.8-next.0
  - @backstage/plugin-scaffolder-backend-module-confluence-to-markdown@0.3.6-next.0
  - @backstage/plugin-scaffolder-backend-module-rails@0.5.6-next.0
  - @backstage/plugin-search-backend@1.8.2-next.1
  - @backstage/plugin-search-backend-module-catalog@0.3.1-next.1
  - @backstage/plugin-search-backend-module-elasticsearch@1.6.5-next.0
  - @backstage/plugin-search-backend-module-explore@0.2.8-next.0
  - @backstage/plugin-search-backend-module-pg@0.5.41-next.0
  - @backstage/plugin-search-backend-module-techdocs@0.3.6-next.1
  - @backstage/plugin-search-backend-node@1.3.8-next.0
  - @backstage/plugin-signals-backend@0.3.1-next.0
  - @backstage/plugin-signals-node@0.1.17-next.0
  - @backstage/plugin-techdocs-backend@1.11.6-next.1

## 0.2.107-next.0

### Patch Changes

- Updated dependencies
  - @backstage/plugin-permission-node@0.8.8-next.0
  - @backstage/backend-defaults@0.8.0-next.0
  - @backstage/plugin-catalog-backend@1.31.0-next.0
  - @backstage/plugin-kubernetes-backend@0.19.3-next.0
  - @backstage/plugin-catalog-backend-module-unprocessed@0.5.5-next.0
  - @backstage/plugin-catalog-node@1.15.2-next.0
  - @backstage/backend-plugin-api@1.2.0-next.0
  - @backstage/plugin-scaffolder-backend@1.30.0-next.0
  - @backstage/plugin-search-backend-module-catalog@0.3.1-next.0
  - @backstage/plugin-permission-backend@0.5.54-next.0
  - @backstage/plugin-search-backend@1.8.2-next.0
  - @backstage/catalog-client@1.9.1
  - @backstage/catalog-model@1.7.3
  - @backstage/config@1.3.2
  - @backstage/integration@1.16.1
  - @backstage/plugin-app-backend@0.4.5-next.0
  - @backstage/plugin-auth-backend@0.24.3-next.0
  - @backstage/plugin-auth-node@0.5.7-next.0
  - @backstage/plugin-catalog-backend-module-scaffolder-entity-model@0.2.5-next.0
  - @backstage/plugin-events-backend@0.4.2-next.0
  - @backstage/plugin-events-node@0.4.8-next.0
  - @backstage/plugin-permission-common@0.8.4
  - @backstage/plugin-proxy-backend@0.5.11-next.0
  - @backstage/plugin-scaffolder-backend-module-confluence-to-markdown@0.3.6-next.0
  - @backstage/plugin-scaffolder-backend-module-gitlab@0.7.2-next.0
  - @backstage/plugin-scaffolder-backend-module-rails@0.5.6-next.0
  - @backstage/plugin-search-backend-module-elasticsearch@1.6.5-next.0
  - @backstage/plugin-search-backend-module-explore@0.2.8-next.0
  - @backstage/plugin-search-backend-module-pg@0.5.41-next.0
  - @backstage/plugin-search-backend-module-techdocs@0.3.6-next.0
  - @backstage/plugin-search-backend-node@1.3.8-next.0
  - @backstage/plugin-signals-backend@0.3.1-next.0
  - @backstage/plugin-signals-node@0.1.17-next.0
  - @backstage/plugin-techdocs-backend@1.11.6-next.0

## 0.2.106

### Patch Changes

- Updated dependencies
  - @backstage/plugin-signals-backend@0.3.0
  - @backstage/backend-defaults@0.7.0
  - @backstage/plugin-scaffolder-backend@1.29.0
  - @backstage/plugin-proxy-backend@0.5.10
  - @backstage/plugin-search-backend-module-catalog@0.3.0
  - @backstage/plugin-techdocs-backend@1.11.5
  - @backstage/plugin-scaffolder-backend-module-gitlab@0.7.1
  - @backstage/plugin-permission-backend@0.5.53
  - @backstage/plugin-catalog-backend@1.30.0
  - @backstage/plugin-permission-node@0.8.7
  - @backstage/plugin-events-backend@0.4.1
  - @backstage/plugin-app-backend@0.4.4
  - @backstage/plugin-auth-node@0.5.6
  - @backstage/integration@1.16.1
  - @backstage/plugin-auth-backend@0.24.2
  - @backstage/backend-plugin-api@1.1.1
  - @backstage/catalog-client@1.9.1
  - @backstage/catalog-model@1.7.3
  - @backstage/config@1.3.2
  - @backstage/plugin-catalog-backend-module-scaffolder-entity-model@0.2.4
  - @backstage/plugin-catalog-backend-module-unprocessed@0.5.4
  - @backstage/plugin-catalog-node@1.15.1
  - @backstage/plugin-events-node@0.4.7
  - @backstage/plugin-kubernetes-backend@0.19.2
  - @backstage/plugin-permission-common@0.8.4
  - @backstage/plugin-scaffolder-backend-module-confluence-to-markdown@0.3.5
  - @backstage/plugin-scaffolder-backend-module-rails@0.5.5
  - @backstage/plugin-search-backend@1.8.1
  - @backstage/plugin-search-backend-module-elasticsearch@1.6.4
  - @backstage/plugin-search-backend-module-explore@0.2.7
  - @backstage/plugin-search-backend-module-pg@0.5.40
  - @backstage/plugin-search-backend-module-techdocs@0.3.5
  - @backstage/plugin-search-backend-node@1.3.7
  - @backstage/plugin-signals-node@0.1.16

## 0.2.106-next.2

### Patch Changes

- Updated dependencies
  - @backstage/backend-defaults@0.7.0-next.1
  - @backstage/backend-plugin-api@1.1.1-next.1
  - @backstage/catalog-model@1.7.3-next.0
  - @backstage/config@1.3.2-next.0
  - @backstage/plugin-app-backend@0.4.4-next.1
  - @backstage/plugin-auth-backend@0.24.2-next.1
  - @backstage/plugin-auth-node@0.5.6-next.1
  - @backstage/plugin-catalog-backend@1.30.0-next.1
  - @backstage/plugin-catalog-node@1.15.1-next.1
  - @backstage/plugin-events-backend@0.4.1-next.1
  - @backstage/plugin-events-node@0.4.7-next.1
  - @backstage/plugin-kubernetes-backend@0.19.2-next.1
  - @backstage/plugin-permission-common@0.8.4-next.0
  - @backstage/plugin-proxy-backend@0.5.10-next.1
  - @backstage/plugin-scaffolder-backend@1.29.0-next.2
  - @backstage/plugin-scaffolder-backend-module-rails@0.5.5-next.1
  - @backstage/plugin-search-backend@1.8.1-next.1
  - @backstage/plugin-signals-backend@0.3.0-next.2
  - @backstage/plugin-signals-node@0.1.16-next.1
  - @backstage/plugin-scaffolder-backend-module-gitlab@0.7.1-next.1
  - @backstage/plugin-permission-backend@0.5.53-next.1
  - @backstage/plugin-permission-node@0.8.7-next.1
  - @backstage/plugin-search-backend-node@1.3.7-next.1
  - @backstage/plugin-techdocs-backend@1.11.5-next.2
  - @backstage/plugin-catalog-backend-module-scaffolder-entity-model@0.2.4-next.1
  - @backstage/plugin-catalog-backend-module-unprocessed@0.5.4-next.1
  - @backstage/plugin-scaffolder-backend-module-confluence-to-markdown@0.3.5-next.1
  - @backstage/plugin-search-backend-module-catalog@0.3.0-next.1
  - @backstage/plugin-search-backend-module-elasticsearch@1.6.4-next.1
  - @backstage/plugin-search-backend-module-explore@0.2.7-next.1
  - @backstage/plugin-search-backend-module-pg@0.5.40-next.1
  - @backstage/plugin-search-backend-module-techdocs@0.3.5-next.1
  - @backstage/catalog-client@1.9.1-next.0
  - @backstage/integration@1.16.1-next.0

## 0.2.106-next.1

### Patch Changes

- Updated dependencies
  - @backstage/plugin-signals-backend@0.3.0-next.1
  - @backstage/plugin-techdocs-backend@1.11.5-next.1
  - @backstage/plugin-scaffolder-backend@1.29.0-next.1

## 0.2.106-next.0

### Patch Changes

- Updated dependencies
  - @backstage/backend-defaults@0.7.0-next.0
  - @backstage/plugin-scaffolder-backend@1.29.0-next.0
  - @backstage/plugin-search-backend-module-catalog@0.3.0-next.0
  - @backstage/plugin-permission-backend@0.5.53-next.0
  - @backstage/plugin-catalog-backend@1.30.0-next.0
  - @backstage/plugin-permission-node@0.8.7-next.0
  - @backstage/plugin-events-backend@0.4.1-next.0
  - @backstage/plugin-app-backend@0.4.4-next.0
  - @backstage/plugin-auth-node@0.5.6-next.0
  - @backstage/plugin-auth-backend@0.24.2-next.0
  - @backstage/backend-plugin-api@1.1.1-next.0
  - @backstage/catalog-client@1.9.0
  - @backstage/catalog-model@1.7.2
  - @backstage/config@1.3.1
  - @backstage/integration@1.16.0
  - @backstage/plugin-catalog-backend-module-scaffolder-entity-model@0.2.4-next.0
  - @backstage/plugin-catalog-backend-module-unprocessed@0.5.4-next.0
  - @backstage/plugin-catalog-node@1.15.1-next.0
  - @backstage/plugin-events-node@0.4.7-next.0
  - @backstage/plugin-kubernetes-backend@0.19.2-next.0
  - @backstage/plugin-permission-common@0.8.3
  - @backstage/plugin-proxy-backend@0.5.10-next.0
  - @backstage/plugin-scaffolder-backend-module-confluence-to-markdown@0.3.5-next.0
  - @backstage/plugin-scaffolder-backend-module-gitlab@0.7.1-next.0
  - @backstage/plugin-scaffolder-backend-module-rails@0.5.5-next.0
  - @backstage/plugin-search-backend@1.8.1-next.0
  - @backstage/plugin-search-backend-module-elasticsearch@1.6.4-next.0
  - @backstage/plugin-search-backend-module-explore@0.2.7-next.0
  - @backstage/plugin-search-backend-module-pg@0.5.40-next.0
  - @backstage/plugin-search-backend-module-techdocs@0.3.5-next.0
  - @backstage/plugin-search-backend-node@1.3.7-next.0
  - @backstage/plugin-signals-backend@0.2.5-next.0
  - @backstage/plugin-signals-node@0.1.16-next.0
  - @backstage/plugin-techdocs-backend@1.11.5-next.0

## 0.2.105

### Patch Changes

- Updated dependencies
  - @backstage/plugin-scaffolder-backend@1.28.0
  - @backstage/backend-defaults@0.6.0
  - @backstage/plugin-catalog-backend@1.29.0
  - @backstage/integration@1.16.0
  - @backstage/plugin-search-backend-module-elasticsearch@1.6.3
  - @backstage/plugin-auth-backend@0.24.1
  - @backstage/plugin-auth-node@0.5.5
  - @backstage/backend-plugin-api@1.1.0
  - @backstage/plugin-search-backend-module-techdocs@0.3.4
  - @backstage/plugin-search-backend-module-catalog@0.2.6
  - @backstage/plugin-search-backend-module-explore@0.2.6
  - @backstage/plugin-app-backend@0.4.3
  - @backstage/plugin-catalog-node@1.15.0
  - @backstage/plugin-events-node@0.4.6
  - @backstage/plugin-scaffolder-backend-module-gitlab@0.7.0
  - @backstage/catalog-client@1.9.0
  - @backstage/plugin-events-backend@0.4.0
  - @backstage/plugin-search-backend@1.8.0
  - @backstage/plugin-permission-backend@0.5.52
  - @backstage/plugin-signals-backend@0.2.4
  - @backstage/plugin-permission-node@0.8.6
  - @backstage/plugin-search-backend-node@1.3.6
  - @backstage/plugin-techdocs-backend@1.11.4
  - @backstage/plugin-proxy-backend@0.5.9
  - @backstage/plugin-scaffolder-backend-module-confluence-to-markdown@0.3.4
  - @backstage/plugin-kubernetes-backend@0.19.1
  - @backstage/catalog-model@1.7.2
  - @backstage/config@1.3.1
  - @backstage/plugin-catalog-backend-module-scaffolder-entity-model@0.2.3
  - @backstage/plugin-catalog-backend-module-unprocessed@0.5.3
  - @backstage/plugin-permission-common@0.8.3
  - @backstage/plugin-scaffolder-backend-module-rails@0.5.4
  - @backstage/plugin-search-backend-module-pg@0.5.39
  - @backstage/plugin-signals-node@0.1.15

## 0.2.105-next.2

### Patch Changes

- Updated dependencies
  - @backstage/plugin-scaffolder-backend@1.28.0-next.2
  - @backstage/backend-defaults@0.6.0-next.2
  - @backstage/plugin-catalog-backend@1.29.0-next.2
  - @backstage/backend-plugin-api@1.1.0-next.2
  - @backstage/plugin-permission-node@0.8.6-next.2
  - @backstage/plugin-app-backend@0.4.3-next.2
  - @backstage/plugin-auth-backend@0.24.1-next.2
  - @backstage/plugin-events-backend@0.4.0-next.2
  - @backstage/plugin-kubernetes-backend@0.19.1-next.2
  - @backstage/plugin-proxy-backend@0.5.9-next.2
  - @backstage/plugin-search-backend@1.8.0-next.2
  - @backstage/plugin-search-backend-node@1.3.6-next.2
  - @backstage/plugin-signals-backend@0.2.4-next.2
  - @backstage/plugin-techdocs-backend@1.11.4-next.2
  - @backstage/plugin-auth-node@0.5.5-next.2
  - @backstage/plugin-catalog-backend-module-scaffolder-entity-model@0.2.3-next.2
  - @backstage/plugin-catalog-backend-module-unprocessed@0.5.3-next.2
  - @backstage/plugin-catalog-node@1.15.0-next.2
  - @backstage/plugin-events-node@0.4.6-next.2
  - @backstage/plugin-permission-backend@0.5.52-next.2
  - @backstage/plugin-scaffolder-backend-module-confluence-to-markdown@0.3.4-next.2
  - @backstage/plugin-scaffolder-backend-module-gitlab@0.7.0-next.2
  - @backstage/plugin-scaffolder-backend-module-rails@0.5.4-next.2
  - @backstage/plugin-search-backend-module-catalog@0.2.6-next.2
  - @backstage/plugin-search-backend-module-elasticsearch@1.6.3-next.2
  - @backstage/plugin-search-backend-module-explore@0.2.6-next.2
  - @backstage/plugin-search-backend-module-pg@0.5.39-next.2
  - @backstage/plugin-search-backend-module-techdocs@0.3.4-next.2
  - @backstage/plugin-signals-node@0.1.15-next.2
  - @backstage/catalog-client@1.9.0-next.2
  - @backstage/catalog-model@1.7.2-next.0
  - @backstage/config@1.3.1-next.0
  - @backstage/integration@1.16.0-next.1
  - @backstage/plugin-permission-common@0.8.3-next.0

## 0.2.105-next.1

### Patch Changes

- Updated dependencies
  - @backstage/plugin-search-backend-module-elasticsearch@1.6.3-next.1
  - @backstage/plugin-auth-backend@0.24.1-next.1
  - @backstage/plugin-auth-node@0.5.5-next.1
  - @backstage/plugin-catalog-backend@1.29.0-next.1
  - @backstage/backend-defaults@0.6.0-next.1
  - @backstage/plugin-catalog-node@1.15.0-next.1
  - @backstage/catalog-client@1.9.0-next.1
  - @backstage/plugin-events-backend@0.4.0-next.1
  - @backstage/plugin-search-backend@1.8.0-next.1
  - @backstage/plugin-search-backend-node@1.3.6-next.1
  - @backstage/plugin-search-backend-module-techdocs@0.3.4-next.1
  - @backstage/plugin-search-backend-module-explore@0.2.6-next.1
  - @backstage/plugin-permission-backend@0.5.52-next.1
  - @backstage/plugin-techdocs-backend@1.11.4-next.1
  - @backstage/plugin-signals-backend@0.2.4-next.1
  - @backstage/plugin-proxy-backend@0.5.9-next.1
  - @backstage/plugin-app-backend@0.4.3-next.1
  - @backstage/plugin-scaffolder-backend-module-confluence-to-markdown@0.3.4-next.1
  - @backstage/backend-plugin-api@1.1.0-next.1
  - @backstage/plugin-catalog-backend-module-unprocessed@0.5.3-next.1
  - @backstage/plugin-kubernetes-backend@0.19.1-next.1
  - @backstage/plugin-permission-node@0.8.6-next.1
  - @backstage/plugin-scaffolder-backend@1.28.0-next.1
  - @backstage/plugin-signals-node@0.1.15-next.1
  - @backstage/plugin-catalog-backend-module-scaffolder-entity-model@0.2.3-next.1
  - @backstage/plugin-search-backend-module-catalog@0.2.6-next.1
  - @backstage/plugin-scaffolder-backend-module-gitlab@0.7.0-next.1
  - @backstage/plugin-scaffolder-backend-module-rails@0.5.4-next.1
  - @backstage/catalog-model@1.7.1
  - @backstage/config@1.3.0
  - @backstage/integration@1.16.0-next.0
  - @backstage/plugin-events-node@0.4.6-next.1
  - @backstage/plugin-permission-common@0.8.2
  - @backstage/plugin-search-backend-module-pg@0.5.39-next.1

## 0.2.105-next.0

### Patch Changes

- Updated dependencies
  - @backstage/backend-defaults@0.6.0-next.0
  - @backstage/integration@1.16.0-next.0
  - @backstage/plugin-scaffolder-backend@1.28.0-next.0
  - @backstage/backend-plugin-api@1.0.3-next.0
  - @backstage/plugin-search-backend-module-techdocs@0.3.4-next.0
  - @backstage/plugin-search-backend-module-catalog@0.2.6-next.0
  - @backstage/plugin-search-backend-module-explore@0.2.6-next.0
  - @backstage/plugin-app-backend@0.4.3-next.0
  - @backstage/plugin-catalog-backend@1.28.1-next.0
  - @backstage/plugin-events-node@0.4.6-next.0
  - @backstage/plugin-scaffolder-backend-module-gitlab@0.7.0-next.0
  - @backstage/plugin-auth-node@0.5.5-next.0
  - @backstage/plugin-permission-backend@0.5.52-next.0
  - @backstage/plugin-devtools-backend@0.4.3-next.0
  - @backstage/plugin-signals-backend@0.2.4-next.0
  - @backstage/plugin-events-backend@0.3.17-next.0
  - @backstage/plugin-kubernetes-backend@0.19.1-next.0
  - @backstage/catalog-client@1.8.1-next.0
  - @backstage/catalog-model@1.7.1
  - @backstage/config@1.3.0
  - @backstage/plugin-auth-backend@0.24.1-next.0
  - @backstage/plugin-catalog-backend-module-scaffolder-entity-model@0.2.3-next.0
  - @backstage/plugin-catalog-backend-module-unprocessed@0.5.3-next.0
  - @backstage/plugin-catalog-node@1.14.1-next.0
  - @backstage/plugin-permission-common@0.8.2
  - @backstage/plugin-permission-node@0.8.6-next.0
  - @backstage/plugin-proxy-backend@0.5.9-next.0
  - @backstage/plugin-scaffolder-backend-module-confluence-to-markdown@0.3.3-next.0
  - @backstage/plugin-scaffolder-backend-module-rails@0.5.3-next.0
  - @backstage/plugin-search-backend@1.7.1-next.0
  - @backstage/plugin-search-backend-module-elasticsearch@1.6.3-next.0
  - @backstage/plugin-search-backend-module-pg@0.5.39-next.0
  - @backstage/plugin-search-backend-node@1.3.6-next.0
  - @backstage/plugin-signals-node@0.1.15-next.0
  - @backstage/plugin-techdocs-backend@1.11.4-next.0

## 0.2.104

### Patch Changes

- Updated dependencies
  - @backstage/catalog-client@1.8.0
  - @backstage/config@1.3.0
  - @backstage/plugin-events-node@0.4.5
  - @backstage/backend-defaults@0.5.3
  - @backstage/plugin-app-backend@0.4.0
  - @backstage/plugin-search-backend-module-catalog@0.2.5
  - @backstage/plugin-scaffolder-backend@1.27.0
  - @backstage/plugin-auth-backend@0.24.0
  - @backstage/plugin-catalog-backend@1.28.0
  - @backstage/plugin-search-backend@1.7.0
  - @backstage/plugin-events-backend@0.3.16
  - @backstage/plugin-scaffolder-backend-module-gitlab@0.6.1
  - @backstage/plugin-kubernetes-backend@0.19.0
  - @backstage/plugin-auth-node@0.5.4
  - @backstage/plugin-search-backend-module-elasticsearch@1.6.2
  - @backstage/plugin-search-backend-module-explore@0.2.5
  - @backstage/plugin-catalog-node@1.14.0
  - @backstage/backend-plugin-api@1.0.2
  - @backstage/plugin-signals-backend@0.2.3
  - @backstage/plugin-search-backend-module-pg@0.5.38
  - @backstage/plugin-search-backend-node@1.3.5
  - @backstage/plugin-permission-common@0.8.2
  - @backstage/plugin-proxy-backend@0.5.8
  - @backstage/plugin-signals-node@0.1.14
  - @backstage/plugin-scaffolder-backend-module-rails@0.5.2
  - @backstage/catalog-model@1.7.1
  - @backstage/integration@1.15.2
  - @backstage/plugin-catalog-backend-module-scaffolder-entity-model@0.2.2
  - @backstage/plugin-catalog-backend-module-unprocessed@0.5.2
  - @backstage/plugin-devtools-backend@0.4.2
  - @backstage/plugin-permission-backend@0.5.51
  - @backstage/plugin-permission-node@0.8.5
  - @backstage/plugin-scaffolder-backend-module-confluence-to-markdown@0.3.2
  - @backstage/plugin-search-backend-module-techdocs@0.3.2
  - @backstage/plugin-techdocs-backend@1.11.2

## 0.2.104-next.3

### Patch Changes

- Updated dependencies
  - @backstage/plugin-events-node@0.4.5-next.3
  - @backstage/plugin-events-backend@0.3.16-next.3
  - @backstage/plugin-catalog-backend@1.28.0-next.3
  - @backstage/backend-defaults@0.5.3-next.3
  - @backstage/plugin-scaffolder-backend@1.27.0-next.3
  - @backstage/backend-plugin-api@1.0.2-next.2
  - @backstage/catalog-client@1.8.0-next.1
  - @backstage/catalog-model@1.7.0
  - @backstage/config@1.2.0
  - @backstage/integration@1.15.1
  - @backstage/plugin-app-backend@0.3.77-next.2
  - @backstage/plugin-auth-backend@0.24.0-next.2
  - @backstage/plugin-auth-node@0.5.4-next.2
  - @backstage/plugin-catalog-backend-module-scaffolder-entity-model@0.2.2-next.3
  - @backstage/plugin-catalog-backend-module-unprocessed@0.5.2-next.2
  - @backstage/plugin-catalog-node@1.14.0-next.2
  - @backstage/plugin-devtools-backend@0.4.2-next.2
  - @backstage/plugin-kubernetes-backend@0.19.0-next.3
  - @backstage/plugin-permission-backend@0.5.51-next.2
  - @backstage/plugin-permission-common@0.8.1
  - @backstage/plugin-permission-node@0.8.5-next.2
  - @backstage/plugin-proxy-backend@0.5.8-next.2
  - @backstage/plugin-scaffolder-backend-module-confluence-to-markdown@0.3.2-next.3
  - @backstage/plugin-scaffolder-backend-module-gitlab@0.6.1-next.3
  - @backstage/plugin-scaffolder-backend-module-rails@0.5.2-next.3
  - @backstage/plugin-search-backend@1.7.0-next.3
  - @backstage/plugin-search-backend-module-catalog@0.2.5-next.3
  - @backstage/plugin-search-backend-module-elasticsearch@1.6.2-next.3
  - @backstage/plugin-search-backend-module-explore@0.2.5-next.3
  - @backstage/plugin-search-backend-module-pg@0.5.38-next.3
  - @backstage/plugin-search-backend-module-techdocs@0.3.2-next.3
  - @backstage/plugin-search-backend-node@1.3.5-next.3
  - @backstage/plugin-signals-backend@0.2.3-next.3
  - @backstage/plugin-signals-node@0.1.14-next.3
  - @backstage/plugin-techdocs-backend@1.11.2-next.3

## 0.2.104-next.2

### Patch Changes

- Updated dependencies
  - @backstage/catalog-client@1.8.0-next.1
  - @backstage/plugin-catalog-backend@1.28.0-next.2
  - @backstage/plugin-search-backend@1.7.0-next.2
  - @backstage/plugin-kubernetes-backend@0.19.0-next.2
  - @backstage/backend-defaults@0.5.3-next.2
  - @backstage/plugin-events-backend@0.3.16-next.2
  - @backstage/plugin-events-node@0.4.5-next.2
  - @backstage/plugin-auth-backend@0.24.0-next.2
  - @backstage/plugin-auth-node@0.5.4-next.2
  - @backstage/plugin-catalog-node@1.14.0-next.2
  - @backstage/plugin-scaffolder-backend@1.27.0-next.2
  - @backstage/plugin-search-backend-module-catalog@0.2.5-next.2
  - @backstage/plugin-search-backend-module-techdocs@0.3.2-next.2
  - @backstage/plugin-techdocs-backend@1.11.2-next.2
  - @backstage/backend-plugin-api@1.0.2-next.2
  - @backstage/catalog-model@1.7.0
  - @backstage/config@1.2.0
  - @backstage/integration@1.15.1
  - @backstage/plugin-app-backend@0.3.77-next.2
  - @backstage/plugin-catalog-backend-module-scaffolder-entity-model@0.2.2-next.2
  - @backstage/plugin-catalog-backend-module-unprocessed@0.5.2-next.2
  - @backstage/plugin-devtools-backend@0.4.2-next.2
  - @backstage/plugin-permission-backend@0.5.51-next.2
  - @backstage/plugin-permission-common@0.8.1
  - @backstage/plugin-permission-node@0.8.5-next.2
  - @backstage/plugin-proxy-backend@0.5.8-next.2
  - @backstage/plugin-scaffolder-backend-module-confluence-to-markdown@0.3.2-next.2
  - @backstage/plugin-scaffolder-backend-module-gitlab@0.6.1-next.2
  - @backstage/plugin-scaffolder-backend-module-rails@0.5.2-next.2
  - @backstage/plugin-search-backend-module-elasticsearch@1.6.2-next.2
  - @backstage/plugin-search-backend-module-explore@0.2.5-next.2
  - @backstage/plugin-search-backend-module-pg@0.5.38-next.2
  - @backstage/plugin-search-backend-node@1.3.5-next.2
  - @backstage/plugin-signals-backend@0.2.3-next.2
  - @backstage/plugin-signals-node@0.1.14-next.2

## 0.2.104-next.1

### Patch Changes

- Updated dependencies
  - @backstage/plugin-kubernetes-backend@0.19.0-next.1
  - @backstage/plugin-scaffolder-backend@1.27.0-next.1
  - @backstage/plugin-scaffolder-backend-module-rails@0.5.2-next.1
  - @backstage/backend-defaults@0.5.3-next.1
  - @backstage/backend-plugin-api@1.0.2-next.1
  - @backstage/catalog-client@1.8.0-next.0
  - @backstage/catalog-model@1.7.0
  - @backstage/config@1.2.0
  - @backstage/integration@1.15.1
  - @backstage/plugin-app-backend@0.3.77-next.1
  - @backstage/plugin-auth-backend@0.24.0-next.1
  - @backstage/plugin-auth-node@0.5.4-next.1
  - @backstage/plugin-catalog-backend@1.27.2-next.1
  - @backstage/plugin-catalog-backend-module-scaffolder-entity-model@0.2.2-next.1
  - @backstage/plugin-catalog-backend-module-unprocessed@0.5.2-next.1
  - @backstage/plugin-catalog-node@1.14.0-next.1
  - @backstage/plugin-devtools-backend@0.4.2-next.1
  - @backstage/plugin-events-backend@0.3.16-next.1
  - @backstage/plugin-events-node@0.4.4-next.1
  - @backstage/plugin-permission-backend@0.5.51-next.1
  - @backstage/plugin-permission-common@0.8.1
  - @backstage/plugin-permission-node@0.8.5-next.1
  - @backstage/plugin-proxy-backend@0.5.8-next.1
  - @backstage/plugin-scaffolder-backend-module-confluence-to-markdown@0.3.2-next.1
  - @backstage/plugin-scaffolder-backend-module-gitlab@0.6.1-next.1
  - @backstage/plugin-search-backend@1.6.2-next.1
  - @backstage/plugin-search-backend-module-catalog@0.2.5-next.1
  - @backstage/plugin-search-backend-module-elasticsearch@1.6.2-next.1
  - @backstage/plugin-search-backend-module-explore@0.2.5-next.1
  - @backstage/plugin-search-backend-module-pg@0.5.38-next.1
  - @backstage/plugin-search-backend-module-techdocs@0.3.2-next.1
  - @backstage/plugin-search-backend-node@1.3.5-next.1
  - @backstage/plugin-signals-backend@0.2.3-next.1
  - @backstage/plugin-signals-node@0.1.14-next.1
  - @backstage/plugin-techdocs-backend@1.11.2-next.1

## 0.2.104-next.0

### Patch Changes

- Updated dependencies
  - @backstage/plugin-events-node@0.4.3-next.0
  - @backstage/plugin-search-backend-module-catalog@0.2.5-next.0
  - @backstage/plugin-scaffolder-backend@1.26.3-next.0
  - @backstage/plugin-auth-backend@0.24.0-next.0
  - @backstage/plugin-events-backend@0.3.15-next.0
  - @backstage/plugin-auth-node@0.5.4-next.0
  - @backstage/plugin-search-backend-module-elasticsearch@1.6.2-next.0
  - @backstage/plugin-search-backend-module-explore@0.2.5-next.0
  - @backstage/plugin-catalog-node@1.14.0-next.0
  - @backstage/backend-defaults@0.5.3-next.0
  - @backstage/plugin-signals-backend@0.2.3-next.0
  - @backstage/catalog-client@1.8.0-next.0
  - @backstage/backend-plugin-api@1.0.2-next.0
  - @backstage/catalog-model@1.7.0
  - @backstage/config@1.2.0
  - @backstage/integration@1.15.1
  - @backstage/plugin-app-backend@0.3.77-next.0
  - @backstage/plugin-catalog-backend@1.27.2-next.0
  - @backstage/plugin-catalog-backend-module-scaffolder-entity-model@0.2.2-next.0
  - @backstage/plugin-catalog-backend-module-unprocessed@0.5.2-next.0
  - @backstage/plugin-devtools-backend@0.4.2-next.0
  - @backstage/plugin-kubernetes-backend@0.18.8-next.0
  - @backstage/plugin-permission-backend@0.5.51-next.0
  - @backstage/plugin-permission-common@0.8.1
  - @backstage/plugin-permission-node@0.8.5-next.0
  - @backstage/plugin-proxy-backend@0.5.8-next.0
  - @backstage/plugin-scaffolder-backend-module-confluence-to-markdown@0.3.2-next.0
  - @backstage/plugin-scaffolder-backend-module-gitlab@0.6.1-next.0
  - @backstage/plugin-scaffolder-backend-module-rails@0.5.2-next.0
  - @backstage/plugin-search-backend@1.6.2-next.0
  - @backstage/plugin-search-backend-module-pg@0.5.38-next.0
  - @backstage/plugin-search-backend-module-techdocs@0.3.2-next.0
  - @backstage/plugin-search-backend-node@1.3.5-next.0
  - @backstage/plugin-signals-node@0.1.14-next.0
  - @backstage/plugin-techdocs-backend@1.11.2-next.0

## 0.2.103

### Patch Changes

- Updated dependencies
  - @backstage/plugin-search-backend-module-elasticsearch@1.6.0
  - @backstage/plugin-search-backend-module-catalog@0.2.3
  - @backstage/plugin-search-backend-module-techdocs@0.3.0
  - @backstage/plugin-scaffolder-backend@1.26.0
  - @backstage/backend-defaults@0.5.1
  - @backstage/plugin-search-backend@1.6.0
  - @backstage/plugin-scaffolder-backend-module-gitlab@0.6.0
  - @backstage/plugin-auth-node@0.5.3
  - @backstage/plugin-app-backend@0.3.76
  - @backstage/plugin-scaffolder-backend-module-confluence-to-markdown@0.3.1
  - @backstage/plugin-scaffolder-backend-module-rails@0.5.1
  - @backstage/plugin-catalog-backend-module-unprocessed@0.5.1
  - @backstage/plugin-search-backend-module-explore@0.2.3
  - @backstage/plugin-search-backend-module-pg@0.5.36
  - @backstage/plugin-search-backend-node@1.3.3
  - @backstage/plugin-kubernetes-backend@0.18.7
  - @backstage/plugin-permission-backend@0.5.50
  - @backstage/plugin-devtools-backend@0.4.1
  - @backstage/plugin-techdocs-backend@1.11.0
  - @backstage/plugin-catalog-backend@1.27.0
  - @backstage/plugin-permission-node@0.8.4
  - @backstage/plugin-signals-backend@0.2.1
  - @backstage/plugin-events-backend@0.3.13
  - @backstage/plugin-proxy-backend@0.5.7
  - @backstage/plugin-auth-backend@0.23.1
  - @backstage/plugin-signals-node@0.1.12
  - @backstage/plugin-events-node@0.4.1
  - @backstage/plugin-catalog-node@1.13.1
  - @backstage/integration@1.15.1
  - @backstage/catalog-client@1.7.1
  - @backstage/backend-plugin-api@1.0.1
  - @backstage/catalog-model@1.7.0
  - @backstage/config@1.2.0
  - @backstage/plugin-catalog-backend-module-scaffolder-entity-model@0.2.1
  - @backstage/plugin-permission-common@0.8.1

## 0.2.103-next.2

### Patch Changes

- Updated dependencies
  - @backstage/backend-defaults@0.5.1-next.2
  - @backstage/plugin-scaffolder-backend@1.26.0-next.2
  - @backstage/plugin-search-backend@1.5.18-next.2
  - @backstage/plugin-auth-node@0.5.3-next.1
  - @backstage/plugin-app-backend@0.3.76-next.1
  - @backstage/plugin-catalog-node@1.13.1-next.1
  - @backstage/plugin-scaffolder-backend-module-gitlab@0.6.0-next.2
  - @backstage/integration@1.15.1-next.1
  - @backstage/plugin-catalog-backend@1.26.2-next.2
  - @backstage/plugin-scaffolder-backend-module-confluence-to-markdown@0.3.1-next.2
  - @backstage/plugin-search-backend-module-explore@0.2.3-next.2
  - @backstage/catalog-client@1.7.1-next.0
  - @backstage/plugin-techdocs-backend@1.10.14-next.2
  - @backstage/backend-plugin-api@1.0.1-next.1
  - @backstage/catalog-model@1.7.0
  - @backstage/config@1.2.0
  - @backstage/plugin-auth-backend@0.23.1-next.1
  - @backstage/plugin-catalog-backend-module-scaffolder-entity-model@0.2.1-next.1
  - @backstage/plugin-catalog-backend-module-unprocessed@0.5.1-next.1
  - @backstage/plugin-devtools-backend@0.4.1-next.1
  - @backstage/plugin-events-backend@0.3.13-next.1
  - @backstage/plugin-events-node@0.4.1-next.1
  - @backstage/plugin-kubernetes-backend@0.18.7-next.1
  - @backstage/plugin-permission-backend@0.5.50-next.1
  - @backstage/plugin-permission-common@0.8.1
  - @backstage/plugin-permission-node@0.8.4-next.1
  - @backstage/plugin-proxy-backend@0.5.7-next.1
  - @backstage/plugin-scaffolder-backend-module-rails@0.5.1-next.2
  - @backstage/plugin-search-backend-module-catalog@0.2.3-next.2
  - @backstage/plugin-search-backend-module-elasticsearch@1.5.7-next.2
  - @backstage/plugin-search-backend-module-pg@0.5.36-next.2
  - @backstage/plugin-search-backend-module-techdocs@0.2.3-next.2
  - @backstage/plugin-search-backend-node@1.3.3-next.2
  - @backstage/plugin-signals-backend@0.2.1-next.1
  - @backstage/plugin-signals-node@0.1.12-next.1

## 0.2.103-next.1

### Patch Changes

- Updated dependencies
  - @backstage/plugin-scaffolder-backend@1.26.0-next.1
  - @backstage/plugin-catalog-backend@1.26.2-next.1
  - @backstage/backend-defaults@0.5.1-next.1
  - @backstage/integration@1.15.1-next.0
  - @backstage/backend-plugin-api@1.0.1-next.0
  - @backstage/catalog-client@1.7.0
  - @backstage/catalog-model@1.7.0
  - @backstage/config@1.2.0
  - @backstage/plugin-app-backend@0.3.75-next.0
  - @backstage/plugin-auth-backend@0.23.1-next.0
  - @backstage/plugin-auth-node@0.5.3-next.0
  - @backstage/plugin-catalog-backend-module-scaffolder-entity-model@0.2.1-next.0
  - @backstage/plugin-catalog-backend-module-unprocessed@0.5.1-next.0
  - @backstage/plugin-catalog-node@1.13.1-next.0
  - @backstage/plugin-devtools-backend@0.4.1-next.0
  - @backstage/plugin-events-backend@0.3.13-next.0
  - @backstage/plugin-events-node@0.4.1-next.0
  - @backstage/plugin-kubernetes-backend@0.18.7-next.0
  - @backstage/plugin-permission-backend@0.5.50-next.0
  - @backstage/plugin-permission-common@0.8.1
  - @backstage/plugin-permission-node@0.8.4-next.0
  - @backstage/plugin-proxy-backend@0.5.7-next.0
  - @backstage/plugin-scaffolder-backend-module-confluence-to-markdown@0.3.1-next.1
  - @backstage/plugin-scaffolder-backend-module-gitlab@0.5.1-next.1
  - @backstage/plugin-scaffolder-backend-module-rails@0.5.1-next.1
  - @backstage/plugin-search-backend@1.5.18-next.1
  - @backstage/plugin-search-backend-module-catalog@0.2.3-next.1
  - @backstage/plugin-search-backend-module-elasticsearch@1.5.7-next.1
  - @backstage/plugin-search-backend-module-explore@0.2.3-next.1
  - @backstage/plugin-search-backend-module-pg@0.5.36-next.1
  - @backstage/plugin-search-backend-module-techdocs@0.2.3-next.1
  - @backstage/plugin-search-backend-node@1.3.3-next.1
  - @backstage/plugin-signals-backend@0.2.1-next.0
  - @backstage/plugin-signals-node@0.1.12-next.0
  - @backstage/plugin-techdocs-backend@1.10.14-next.1

## 0.2.103-next.0

### Patch Changes

- Updated dependencies
  - @backstage/plugin-search-backend-module-elasticsearch@1.5.7-next.0
  - @backstage/plugin-scaffolder-backend@1.26.0-next.0
  - @backstage/plugin-scaffolder-backend-module-confluence-to-markdown@0.3.1-next.0
  - @backstage/plugin-catalog-backend-module-unprocessed@0.5.1-next.0
  - @backstage/plugin-scaffolder-backend-module-gitlab@0.5.1-next.0
  - @backstage/plugin-scaffolder-backend-module-rails@0.5.1-next.0
  - @backstage/plugin-search-backend-module-techdocs@0.2.3-next.0
  - @backstage/plugin-search-backend-module-catalog@0.2.3-next.0
  - @backstage/plugin-search-backend-module-explore@0.2.3-next.0
  - @backstage/plugin-search-backend-module-pg@0.5.36-next.0
  - @backstage/plugin-search-backend-node@1.3.3-next.0
  - @backstage/plugin-kubernetes-backend@0.18.7-next.0
  - @backstage/plugin-permission-backend@0.5.50-next.0
  - @backstage/backend-defaults@0.5.1-next.0
  - @backstage/plugin-devtools-backend@0.4.1-next.0
  - @backstage/plugin-techdocs-backend@1.10.14-next.0
  - @backstage/plugin-catalog-backend@1.26.1-next.0
  - @backstage/plugin-permission-node@0.8.4-next.0
  - @backstage/plugin-signals-backend@0.2.1-next.0
  - @backstage/plugin-events-backend@0.3.13-next.0
  - @backstage/plugin-search-backend@1.5.18-next.0
  - @backstage/plugin-proxy-backend@0.5.7-next.0
  - @backstage/plugin-auth-backend@0.23.1-next.0
  - @backstage/plugin-signals-node@0.1.12-next.0
  - @backstage/plugin-app-backend@0.3.75-next.0
  - @backstage/plugin-events-node@0.4.1-next.0
  - @backstage/plugin-auth-node@0.5.3-next.0
  - @backstage/backend-plugin-api@1.0.1-next.0
  - @backstage/catalog-client@1.7.0
  - @backstage/catalog-model@1.7.0
  - @backstage/config@1.2.0
  - @backstage/integration@1.15.0
  - @backstage/plugin-catalog-backend-module-scaffolder-entity-model@0.2.1-next.0
  - @backstage/plugin-catalog-node@1.13.1-next.0
  - @backstage/plugin-permission-common@0.8.1

## 0.2.102

### Patch Changes

- Updated dependencies
  - @backstage/backend-defaults@0.5.0
  - @backstage/backend-common@0.25.0
  - @backstage/plugin-kubernetes-backend@0.18.6
  - @backstage/plugin-signals-backend@0.2.0
  - @backstage/plugin-signals-node@0.1.11
  - @backstage/plugin-techdocs-backend@1.10.13
  - @backstage/backend-plugin-api@1.0.0
  - @backstage/plugin-search-backend@1.5.17
  - @backstage/plugin-auth-node@0.5.2
  - @backstage/plugin-scaffolder-backend-module-confluence-to-markdown@0.3.0
  - @backstage/plugin-scaffolder-backend-module-gitlab@0.5.0
  - @backstage/plugin-scaffolder-backend-module-rails@0.5.0
  - @backstage/plugin-devtools-backend@0.4.0
  - @backstage/plugin-app-backend@0.3.74
  - @backstage/plugin-scaffolder-backend@1.25.0
  - @backstage/plugin-auth-backend@0.23.0
  - @backstage/catalog-model@1.7.0
  - @backstage/plugin-catalog-backend@1.26.0
  - @backstage/catalog-client@1.7.0
  - @backstage/plugin-search-backend-module-techdocs@0.2.2
  - @backstage/plugin-search-backend-module-catalog@0.2.2
  - @backstage/plugin-search-backend-module-explore@0.2.2
  - @backstage/plugin-permission-node@0.8.3
  - @backstage/plugin-catalog-node@1.13.0
  - @backstage/plugin-events-backend@0.3.12
  - @backstage/plugin-permission-backend@0.5.49
  - @backstage/plugin-proxy-backend@0.5.6
  - @backstage/plugin-search-backend-module-elasticsearch@1.5.6
  - @backstage/plugin-search-backend-module-pg@0.5.35
  - @backstage/integration@1.15.0
  - @backstage/plugin-catalog-backend-module-scaffolder-entity-model@0.2.0
  - @backstage/plugin-catalog-backend-module-unprocessed@0.5.0
  - @backstage/plugin-events-node@0.4.0
  - @backstage/config@1.2.0
  - @backstage/plugin-permission-common@0.8.1
  - @backstage/plugin-search-backend-node@1.3.2

## 0.2.102-next.2

### Patch Changes

- Updated dependencies
  - @backstage/backend-common@0.25.0-next.2
  - @backstage/backend-defaults@0.5.0-next.2
  - @backstage/plugin-scaffolder-backend-module-confluence-to-markdown@0.3.0-next.2
  - @backstage/plugin-scaffolder-backend-module-gitlab@0.5.0-next.2
  - @backstage/plugin-scaffolder-backend-module-rails@0.5.0-next.2
  - @backstage/plugin-devtools-backend@0.4.0-next.2
  - @backstage/plugin-scaffolder-backend@1.25.0-next.2
  - @backstage/plugin-auth-node@0.5.2-next.2
  - @backstage/plugin-auth-backend@0.23.0-next.2
  - @backstage/backend-plugin-api@1.0.0-next.2
  - @backstage/catalog-client@1.7.0-next.1
  - @backstage/plugin-catalog-backend@1.26.0-next.2
  - @backstage/plugin-app-backend@0.3.74-next.2
  - @backstage/integration@1.15.0-next.0
  - @backstage/plugin-events-backend@0.3.12-next.2
  - @backstage/plugin-kubernetes-backend@0.18.6-next.2
  - @backstage/plugin-permission-backend@0.5.49-next.2
  - @backstage/plugin-permission-node@0.8.3-next.2
  - @backstage/plugin-search-backend@1.5.17-next.2
  - @backstage/plugin-signals-backend@0.2.0-next.2
  - @backstage/plugin-techdocs-backend@1.10.13-next.2
  - @backstage/plugin-search-backend-module-explore@0.2.2-next.2
  - @backstage/catalog-model@1.6.0
  - @backstage/config@1.2.0
  - @backstage/plugin-catalog-backend-module-scaffolder-entity-model@0.2.0-next.2
  - @backstage/plugin-catalog-backend-module-unprocessed@0.5.0-next.2
  - @backstage/plugin-catalog-node@1.12.7-next.2
  - @backstage/plugin-events-node@0.4.0-next.2
  - @backstage/plugin-permission-common@0.8.1
  - @backstage/plugin-proxy-backend@0.5.6-next.2
  - @backstage/plugin-search-backend-module-catalog@0.2.2-next.2
  - @backstage/plugin-search-backend-module-elasticsearch@1.5.6-next.2
  - @backstage/plugin-search-backend-module-pg@0.5.35-next.2
  - @backstage/plugin-search-backend-module-techdocs@0.2.2-next.2
  - @backstage/plugin-search-backend-node@1.3.2-next.2
  - @backstage/plugin-signals-node@0.1.11-next.2

## 0.2.102-next.1

### Patch Changes

- Updated dependencies
  - @backstage/backend-defaults@0.5.0-next.1
  - @backstage/backend-common@0.25.0-next.1
  - @backstage/plugin-auth-node@0.5.2-next.1
  - @backstage/catalog-client@1.6.7-next.0
  - @backstage/plugin-catalog-backend@1.25.3-next.1
  - @backstage/plugin-scaffolder-backend@1.25.0-next.1
  - @backstage/plugin-kubernetes-backend@0.18.6-next.1
  - @backstage/plugin-techdocs-backend@1.10.13-next.1
  - @backstage/backend-plugin-api@0.9.0-next.1
  - @backstage/catalog-model@1.6.0
  - @backstage/config@1.2.0
  - @backstage/integration@1.14.0
  - @backstage/plugin-app-backend@0.3.74-next.1
  - @backstage/plugin-auth-backend@0.23.0-next.1
  - @backstage/plugin-catalog-backend-module-scaffolder-entity-model@0.2.0-next.1
  - @backstage/plugin-catalog-backend-module-unprocessed@0.5.0-next.1
  - @backstage/plugin-catalog-node@1.12.7-next.1
  - @backstage/plugin-devtools-backend@0.4.0-next.1
  - @backstage/plugin-events-backend@0.3.12-next.1
  - @backstage/plugin-events-node@0.4.0-next.1
  - @backstage/plugin-permission-backend@0.5.49-next.1
  - @backstage/plugin-permission-common@0.8.1
  - @backstage/plugin-permission-node@0.8.3-next.1
  - @backstage/plugin-proxy-backend@0.5.6-next.1
  - @backstage/plugin-scaffolder-backend-module-confluence-to-markdown@0.3.0-next.1
  - @backstage/plugin-scaffolder-backend-module-gitlab@0.5.0-next.1
  - @backstage/plugin-scaffolder-backend-module-rails@0.5.0-next.1
  - @backstage/plugin-search-backend@1.5.17-next.1
  - @backstage/plugin-search-backend-module-catalog@0.2.2-next.1
  - @backstage/plugin-search-backend-module-elasticsearch@1.5.6-next.1
  - @backstage/plugin-search-backend-module-explore@0.2.2-next.1
  - @backstage/plugin-search-backend-module-pg@0.5.35-next.1
  - @backstage/plugin-search-backend-module-techdocs@0.2.2-next.1
  - @backstage/plugin-search-backend-node@1.3.2-next.1
  - @backstage/plugin-signals-backend@0.2.0-next.1
  - @backstage/plugin-signals-node@0.1.11-next.1

## 0.2.102-next.0

### Patch Changes

- Updated dependencies
  - @backstage/plugin-techdocs-backend@1.10.13-next.0
  - @backstage/backend-plugin-api@0.9.0-next.0
  - @backstage/plugin-search-backend@1.5.17-next.0
  - @backstage/plugin-kubernetes-backend@0.18.6-next.0
  - @backstage/plugin-scaffolder-backend@1.25.0-next.0
  - @backstage/plugin-app-backend@0.3.74-next.0
  - @backstage/plugin-signals-backend@0.2.0-next.0
  - @backstage/backend-defaults@0.5.0-next.0
  - @backstage/plugin-search-backend-module-techdocs@0.2.2-next.0
  - @backstage/plugin-search-backend-module-catalog@0.2.2-next.0
  - @backstage/plugin-search-backend-module-explore@0.2.2-next.0
  - @backstage/plugin-permission-node@0.8.3-next.0
  - @backstage/plugin-auth-backend@0.23.0-next.0
  - @backstage/backend-common@0.25.0-next.0
  - @backstage/plugin-catalog-backend@1.25.3-next.0
  - @backstage/plugin-events-backend@0.3.12-next.0
  - @backstage/plugin-permission-backend@0.5.49-next.0
  - @backstage/plugin-proxy-backend@0.5.6-next.0
  - @backstage/plugin-search-backend-module-elasticsearch@1.5.6-next.0
  - @backstage/plugin-search-backend-module-pg@0.5.35-next.0
  - @backstage/plugin-catalog-backend-module-scaffolder-entity-model@0.2.0-next.0
  - @backstage/plugin-catalog-backend-module-unprocessed@0.5.0-next.0
  - @backstage/plugin-devtools-backend@0.4.0-next.0
  - @backstage/plugin-events-node@0.4.0-next.0
  - @backstage/plugin-scaffolder-backend-module-confluence-to-markdown@0.3.0-next.0
  - @backstage/plugin-scaffolder-backend-module-gitlab@0.5.0-next.0
  - @backstage/plugin-scaffolder-backend-module-rails@0.5.0-next.0
  - @backstage/plugin-auth-node@0.5.2-next.0
  - @backstage/plugin-catalog-node@1.12.7-next.0
  - @backstage/plugin-search-backend-node@1.3.2-next.0
  - @backstage/plugin-signals-node@0.1.11-next.0
  - @backstage/catalog-client@1.6.6
  - @backstage/catalog-model@1.6.0
  - @backstage/config@1.2.0
  - @backstage/integration@1.14.0
  - @backstage/plugin-permission-common@0.8.1

## 0.2.101

### Patch Changes

- Updated dependencies
  - @backstage/backend-defaults@0.4.2
  - @backstage/backend-plugin-api@0.8.0
  - @backstage/backend-common@0.24.0
  - @backstage/plugin-catalog-backend@1.25.0
  - @backstage/plugin-scaffolder-backend-module-confluence-to-markdown@0.2.24
  - @backstage/plugin-scaffolder-backend-module-rails@0.4.40
  - @backstage/plugin-search-backend-node@1.3.0
  - @backstage/plugin-scaffolder-backend@1.24.0
  - @backstage/plugin-techdocs-backend@1.10.10
  - @backstage/plugin-permission-common@0.8.1
  - @backstage/plugin-search-backend-module-techdocs@0.2.0
  - @backstage/plugin-search-backend-module-explore@0.2.0
  - @backstage/plugin-kubernetes-backend@0.18.4
  - @backstage/plugin-permission-backend@0.5.47
  - @backstage/plugin-devtools-backend@0.3.9
  - @backstage/plugin-signals-backend@0.1.9
  - @backstage/plugin-proxy-backend@0.5.4
  - @backstage/plugin-auth-backend@0.22.10
  - @backstage/plugin-app-backend@0.3.72
  - @backstage/plugin-auth-node@0.5.0
  - @backstage/plugin-permission-node@0.8.1
  - @backstage/plugin-scaffolder-backend-module-gitlab@0.4.5
  - @backstage/plugin-search-backend-module-catalog@0.2.0
  - @backstage/plugin-search-backend@1.5.15
  - @backstage/plugin-catalog-node@1.12.5
  - @backstage/integration@1.14.0
  - @backstage/plugin-search-backend-module-pg@0.5.33
  - @backstage/catalog-model@1.6.0
  - @backstage/catalog-client@1.6.6
  - @backstage/config@1.2.0
  - @backstage/plugin-catalog-backend-module-scaffolder-entity-model@0.1.21
  - @backstage/plugin-catalog-backend-module-unprocessed@0.4.10
  - @backstage/plugin-events-backend@0.3.10
  - @backstage/plugin-events-node@0.3.9
  - @backstage/plugin-search-backend-module-elasticsearch@1.5.4
  - @backstage/plugin-signals-node@0.1.9

## 0.2.101-next.3

### Patch Changes

- Updated dependencies
  - @backstage/plugin-scaffolder-backend-module-gitlab@0.4.5-next.3
  - @backstage/plugin-techdocs-backend@1.10.10-next.3
  - @backstage/backend-common@0.23.4-next.3
  - @backstage/catalog-model@1.6.0-next.0
  - @backstage/plugin-scaffolder-backend@1.23.1-next.3
  - @backstage/backend-tasks@0.5.28-next.3
  - @backstage/catalog-client@1.6.6-next.0
  - @backstage/config@1.2.0
  - @backstage/integration@1.14.0-next.0
  - @backstage/plugin-app-backend@0.3.72-next.3
  - @backstage/plugin-auth-backend@0.22.10-next.3
  - @backstage/plugin-auth-node@0.5.0-next.3
  - @backstage/plugin-catalog-backend@1.24.1-next.3
  - @backstage/plugin-catalog-backend-module-scaffolder-entity-model@0.1.21-next.3
  - @backstage/plugin-catalog-backend-module-unprocessed@0.4.10-next.3
  - @backstage/plugin-catalog-node@1.12.5-next.3
  - @backstage/plugin-devtools-backend@0.3.9-next.3
  - @backstage/plugin-events-backend@0.3.10-next.3
  - @backstage/plugin-events-node@0.3.9-next.3
  - @backstage/plugin-kubernetes-backend@0.18.4-next.3
  - @backstage/plugin-permission-backend@0.5.47-next.3
  - @backstage/plugin-permission-common@0.8.1-next.1
  - @backstage/plugin-permission-node@0.8.1-next.3
  - @backstage/plugin-proxy-backend@0.5.4-next.3
  - @backstage/plugin-scaffolder-backend-module-confluence-to-markdown@0.2.24-next.3
  - @backstage/plugin-scaffolder-backend-module-rails@0.4.40-next.3
  - @backstage/plugin-search-backend@1.5.15-next.3
  - @backstage/plugin-search-backend-module-catalog@0.1.29-next.3
  - @backstage/plugin-search-backend-module-elasticsearch@1.5.4-next.3
  - @backstage/plugin-search-backend-module-explore@0.1.29-next.3
  - @backstage/plugin-search-backend-module-pg@0.5.33-next.3
  - @backstage/plugin-search-backend-module-techdocs@0.1.28-next.3
  - @backstage/plugin-search-backend-node@1.2.28-next.3
  - @backstage/plugin-signals-backend@0.1.9-next.3
  - @backstage/plugin-signals-node@0.1.9-next.3

## 0.2.101-next.2

### Patch Changes

- Updated dependencies
  - @backstage/plugin-scaffolder-backend@1.23.1-next.2
  - @backstage/plugin-permission-common@0.8.1-next.1
  - @backstage/plugin-scaffolder-backend-module-confluence-to-markdown@0.2.24-next.2
  - @backstage/plugin-search-backend-module-techdocs@0.1.28-next.2
  - @backstage/plugin-search-backend-module-explore@0.1.29-next.2
  - @backstage/plugin-kubernetes-backend@0.18.4-next.2
  - @backstage/plugin-permission-backend@0.5.47-next.2
  - @backstage/plugin-devtools-backend@0.3.9-next.2
  - @backstage/plugin-techdocs-backend@1.10.10-next.2
  - @backstage/backend-common@0.23.4-next.2
  - @backstage/plugin-catalog-backend@1.24.1-next.2
  - @backstage/plugin-signals-backend@0.1.9-next.2
  - @backstage/plugin-proxy-backend@0.5.4-next.2
  - @backstage/plugin-auth-backend@0.22.10-next.2
  - @backstage/plugin-app-backend@0.3.72-next.2
  - @backstage/plugin-auth-node@0.5.0-next.2
  - @backstage/plugin-permission-node@0.8.1-next.2
  - @backstage/plugin-search-backend-node@1.2.28-next.2
  - @backstage/plugin-search-backend@1.5.15-next.2
  - @backstage/backend-tasks@0.5.28-next.2
  - @backstage/plugin-catalog-node@1.12.5-next.2
  - @backstage/plugin-catalog-backend-module-scaffolder-entity-model@0.1.21-next.2
  - @backstage/plugin-catalog-backend-module-unprocessed@0.4.10-next.2
  - @backstage/plugin-events-backend@0.3.10-next.2
  - @backstage/plugin-events-node@0.3.9-next.2
  - @backstage/plugin-scaffolder-backend-module-gitlab@0.4.5-next.2
  - @backstage/plugin-scaffolder-backend-module-rails@0.4.40-next.2
  - @backstage/plugin-search-backend-module-catalog@0.1.29-next.2
  - @backstage/plugin-search-backend-module-elasticsearch@1.5.4-next.2
  - @backstage/plugin-search-backend-module-pg@0.5.33-next.2
  - @backstage/plugin-signals-node@0.1.9-next.2
  - @backstage/integration@1.14.0-next.0
  - @backstage/catalog-client@1.6.5
  - @backstage/catalog-model@1.5.0
  - @backstage/config@1.2.0

## 0.2.101-next.1

### Patch Changes

- Updated dependencies
  - @backstage/plugin-techdocs-backend@1.10.10-next.1
  - @backstage/plugin-permission-common@0.8.1-next.0
  - @backstage/plugin-catalog-backend@1.24.1-next.1
  - @backstage/plugin-permission-node@0.8.1-next.1
  - @backstage/plugin-search-backend-module-explore@0.1.29-next.1
  - @backstage/plugin-scaffolder-backend@1.23.1-next.1
  - @backstage/plugin-auth-backend@0.22.10-next.1
  - @backstage/plugin-search-backend-module-techdocs@0.1.28-next.1
  - example-app@0.2.100-next.1
  - @backstage/backend-common@0.23.4-next.1
  - @backstage/integration@1.14.0-next.0
  - @backstage/plugin-app-backend@0.3.72-next.1
  - @backstage/plugin-devtools-backend@0.3.9-next.1
  - @backstage/plugin-proxy-backend@0.5.4-next.1
  - @backstage/plugin-catalog-backend-module-unprocessed@0.4.10-next.1
  - @backstage/plugin-catalog-node@1.12.5-next.1
  - @backstage/plugin-kubernetes-backend@0.18.4-next.1
  - @backstage/plugin-permission-backend@0.5.47-next.1
  - @backstage/plugin-search-backend@1.5.15-next.1
  - @backstage/plugin-search-backend-module-catalog@0.1.29-next.1
  - @backstage/plugin-search-backend-node@1.2.28-next.1
  - @backstage/backend-tasks@0.5.28-next.1
  - @backstage/catalog-client@1.6.5
  - @backstage/catalog-model@1.5.0
  - @backstage/config@1.2.0
  - @backstage/plugin-auth-node@0.4.18-next.1
  - @backstage/plugin-catalog-backend-module-scaffolder-entity-model@0.1.21-next.1
  - @backstage/plugin-events-backend@0.3.10-next.1
  - @backstage/plugin-events-node@0.3.9-next.1
  - @backstage/plugin-scaffolder-backend-module-confluence-to-markdown@0.2.24-next.1
  - @backstage/plugin-scaffolder-backend-module-gitlab@0.4.5-next.1
  - @backstage/plugin-scaffolder-backend-module-rails@0.4.40-next.1
  - @backstage/plugin-search-backend-module-elasticsearch@1.5.4-next.1
  - @backstage/plugin-search-backend-module-pg@0.5.33-next.1
  - @backstage/plugin-signals-backend@0.1.9-next.1
  - @backstage/plugin-signals-node@0.1.9-next.1

## 0.2.101-next.0

### Patch Changes

- Updated dependencies
  - @backstage/backend-common@0.23.4-next.0
  - @backstage/plugin-scaffolder-backend-module-rails@0.4.40-next.0
  - @backstage/plugin-scaffolder-backend-module-gitlab@0.4.5-next.0
  - @backstage/plugin-catalog-backend@1.24.1-next.0
  - @backstage/plugin-catalog-node@1.12.5-next.0
  - @backstage/plugin-devtools-backend@0.3.9-next.0
  - @backstage/integration@1.14.0-next.0
  - @backstage/plugin-search-backend-module-pg@0.5.33-next.0
  - example-app@0.2.100-next.0
  - @backstage/backend-tasks@0.5.28-next.0
  - @backstage/catalog-client@1.6.5
  - @backstage/catalog-model@1.5.0
  - @backstage/config@1.2.0
  - @backstage/plugin-app-backend@0.3.72-next.0
  - @backstage/plugin-auth-backend@0.22.10-next.0
  - @backstage/plugin-auth-node@0.4.18-next.0
  - @backstage/plugin-catalog-backend-module-scaffolder-entity-model@0.1.21-next.0
  - @backstage/plugin-catalog-backend-module-unprocessed@0.4.10-next.0
  - @backstage/plugin-events-backend@0.3.10-next.0
  - @backstage/plugin-events-node@0.3.9-next.0
  - @backstage/plugin-kubernetes-backend@0.18.4-next.0
  - @backstage/plugin-permission-backend@0.5.47-next.0
  - @backstage/plugin-permission-common@0.8.0
  - @backstage/plugin-permission-node@0.8.1-next.0
  - @backstage/plugin-proxy-backend@0.5.4-next.0
  - @backstage/plugin-scaffolder-backend@1.23.1-next.0
  - @backstage/plugin-scaffolder-backend-module-confluence-to-markdown@0.2.24-next.0
  - @backstage/plugin-search-backend@1.5.15-next.0
  - @backstage/plugin-search-backend-module-catalog@0.1.29-next.0
  - @backstage/plugin-search-backend-module-elasticsearch@1.5.4-next.0
  - @backstage/plugin-search-backend-module-explore@0.1.29-next.0
  - @backstage/plugin-search-backend-module-techdocs@0.1.28-next.0
  - @backstage/plugin-search-backend-node@1.2.28-next.0
  - @backstage/plugin-signals-backend@0.1.9-next.0
  - @backstage/plugin-signals-node@0.1.9-next.0
  - @backstage/plugin-techdocs-backend@1.10.10-next.0

## 0.2.100

### Patch Changes

- Updated dependencies
  - @backstage/backend-common@0.23.3
  - @backstage/backend-tasks@0.5.27
  - @backstage/plugin-scaffolder-backend@1.23.0
  - @backstage/plugin-permission-common@0.8.0
  - @backstage/plugin-permission-backend@0.5.46
  - @backstage/plugin-permission-node@0.8.0
  - @backstage/plugin-techdocs-backend@1.10.9
  - @backstage/plugin-scaffolder-backend-module-gitlab@0.4.4
  - @backstage/plugin-scaffolder-backend-module-rails@0.4.39
  - @backstage/integration@1.13.0
  - @backstage/plugin-events-node@0.3.8
  - @backstage/plugin-auth-node@0.4.17
  - @backstage/plugin-search-backend@1.5.14
  - @backstage/plugin-catalog-backend@1.24.0
  - @backstage/plugin-app-backend@0.3.71
  - @backstage/plugin-auth-backend@0.22.9
  - @backstage/plugin-catalog-backend-module-scaffolder-entity-model@0.1.20
  - @backstage/plugin-catalog-backend-module-unprocessed@0.4.9
  - @backstage/plugin-catalog-node@1.12.4
  - @backstage/plugin-devtools-backend@0.3.8
  - @backstage/plugin-events-backend@0.3.9
  - @backstage/plugin-kubernetes-backend@0.18.3
  - @backstage/plugin-proxy-backend@0.5.3
  - @backstage/plugin-scaffolder-backend-module-confluence-to-markdown@0.2.23
  - @backstage/plugin-search-backend-module-catalog@0.1.28
  - @backstage/plugin-search-backend-module-elasticsearch@1.5.3
  - @backstage/plugin-search-backend-module-explore@0.1.28
  - @backstage/plugin-search-backend-module-pg@0.5.32
  - @backstage/plugin-search-backend-module-techdocs@0.1.27
  - @backstage/plugin-search-backend-node@1.2.27
  - @backstage/plugin-signals-backend@0.1.8
  - @backstage/plugin-signals-node@0.1.8
  - example-app@0.2.99
  - @backstage/catalog-client@1.6.5
  - @backstage/catalog-model@1.5.0
  - @backstage/config@1.2.0

## 0.2.100-next.2

### Patch Changes

- Updated dependencies
  - @backstage/plugin-scaffolder-backend@1.23.0-next.2
  - example-app@0.2.99-next.2

## 0.2.100-next.1

### Patch Changes

- Updated dependencies
  - @backstage/plugin-techdocs-backend@1.10.9-next.1
  - @backstage/plugin-scaffolder-backend-module-gitlab@0.4.4-next.1
  - @backstage/plugin-catalog-backend@1.24.0-next.1
  - @backstage/backend-common@0.23.3-next.1
  - @backstage/plugin-search-backend-module-techdocs@0.1.27-next.1
  - example-app@0.2.99-next.1
  - @backstage/backend-tasks@0.5.27-next.1
  - @backstage/catalog-client@1.6.5
  - @backstage/catalog-model@1.5.0
  - @backstage/config@1.2.0
  - @backstage/integration@1.13.0-next.0
  - @backstage/plugin-app-backend@0.3.71-next.1
  - @backstage/plugin-auth-backend@0.22.9-next.1
  - @backstage/plugin-auth-node@0.4.17-next.1
  - @backstage/plugin-catalog-backend-module-scaffolder-entity-model@0.1.20-next.1
  - @backstage/plugin-catalog-backend-module-unprocessed@0.4.9-next.1
  - @backstage/plugin-catalog-node@1.12.4-next.1
  - @backstage/plugin-devtools-backend@0.3.8-next.1
  - @backstage/plugin-events-backend@0.3.9-next.1
  - @backstage/plugin-events-node@0.3.8-next.1
  - @backstage/plugin-kubernetes-backend@0.18.3-next.1
  - @backstage/plugin-permission-backend@0.5.46-next.1
  - @backstage/plugin-permission-common@0.7.14
  - @backstage/plugin-permission-node@0.7.33-next.1
  - @backstage/plugin-proxy-backend@0.5.3-next.1
  - @backstage/plugin-scaffolder-backend@1.23.0-next.1
  - @backstage/plugin-scaffolder-backend-module-confluence-to-markdown@0.2.23-next.1
  - @backstage/plugin-scaffolder-backend-module-rails@0.4.39-next.1
  - @backstage/plugin-search-backend@1.5.14-next.1
  - @backstage/plugin-search-backend-module-catalog@0.1.28-next.1
  - @backstage/plugin-search-backend-module-elasticsearch@1.5.3-next.1
  - @backstage/plugin-search-backend-module-explore@0.1.28-next.1
  - @backstage/plugin-search-backend-module-pg@0.5.32-next.1
  - @backstage/plugin-search-backend-node@1.2.27-next.1
  - @backstage/plugin-signals-backend@0.1.8-next.1
  - @backstage/plugin-signals-node@0.1.8-next.1

## 0.2.100-next.0

### Patch Changes

- Updated dependencies
  - @backstage/backend-common@0.23.2-next.0
  - @backstage/backend-tasks@0.5.26-next.0
  - @backstage/plugin-scaffolder-backend-module-gitlab@0.4.3-next.0
  - @backstage/plugin-scaffolder-backend-module-rails@0.4.38-next.0
  - @backstage/integration@1.13.0-next.0
  - @backstage/plugin-scaffolder-backend@1.23.0-next.0
  - @backstage/plugin-app-backend@0.3.70-next.0
  - @backstage/plugin-auth-backend@0.22.8-next.0
  - @backstage/plugin-auth-node@0.4.16-next.0
  - @backstage/plugin-catalog-backend@1.23.2-next.0
  - @backstage/plugin-catalog-backend-module-scaffolder-entity-model@0.1.19-next.0
  - @backstage/plugin-catalog-backend-module-unprocessed@0.4.8-next.0
  - @backstage/plugin-catalog-node@1.12.3-next.0
  - @backstage/plugin-devtools-backend@0.3.7-next.0
  - @backstage/plugin-events-backend@0.3.8-next.0
  - @backstage/plugin-events-node@0.3.7-next.0
  - @backstage/plugin-kubernetes-backend@0.18.2-next.0
  - @backstage/plugin-permission-backend@0.5.45-next.0
  - @backstage/plugin-permission-node@0.7.32-next.0
  - @backstage/plugin-proxy-backend@0.5.2-next.0
  - @backstage/plugin-scaffolder-backend-module-confluence-to-markdown@0.2.22-next.0
  - @backstage/plugin-search-backend@1.5.13-next.0
  - @backstage/plugin-search-backend-module-catalog@0.1.27-next.0
  - @backstage/plugin-search-backend-module-elasticsearch@1.5.2-next.0
  - @backstage/plugin-search-backend-module-explore@0.1.27-next.0
  - @backstage/plugin-search-backend-module-pg@0.5.31-next.0
  - @backstage/plugin-search-backend-module-techdocs@0.1.26-next.0
  - @backstage/plugin-search-backend-node@1.2.26-next.0
  - @backstage/plugin-signals-backend@0.1.7-next.0
  - @backstage/plugin-signals-node@0.1.7-next.0
  - @backstage/plugin-techdocs-backend@1.10.8-next.0
  - example-app@0.2.99-next.0
  - @backstage/catalog-client@1.6.5
  - @backstage/catalog-model@1.5.0
  - @backstage/config@1.2.0
  - @backstage/plugin-permission-common@0.7.14

## 0.2.99

### Patch Changes

- Updated dependencies
  - @backstage/backend-common@0.23.0
  - @backstage/backend-tasks@0.5.24
  - @backstage/plugin-auth-node@0.4.14
  - @backstage/plugin-auth-backend@0.22.6
  - @backstage/plugin-techdocs-backend@1.10.6
  - @backstage/plugin-devtools-backend@0.3.5
  - @backstage/plugin-catalog-backend@1.23.0
  - @backstage/plugin-search-backend@1.5.10
  - @backstage/plugin-proxy-backend@0.5.0
  - @backstage/plugin-app-backend@0.3.68
  - @backstage/integration@1.12.0
  - @backstage/plugin-scaffolder-backend-module-confluence-to-markdown@0.2.20
  - @backstage/plugin-catalog-backend-module-scaffolder-entity-model@0.1.17
  - @backstage/plugin-search-backend-module-elasticsearch@1.5.0
  - @backstage/plugin-catalog-backend-module-unprocessed@0.4.6
  - @backstage/plugin-scaffolder-backend-module-gitlab@0.4.1
  - @backstage/plugin-scaffolder-backend-module-rails@0.4.36
  - @backstage/plugin-search-backend-module-techdocs@0.1.24
  - @backstage/plugin-search-backend-module-catalog@0.1.25
  - @backstage/plugin-search-backend-module-explore@0.1.25
  - @backstage/plugin-search-backend-module-pg@0.5.28
  - @backstage/plugin-kubernetes-backend@0.18.0
  - @backstage/plugin-permission-backend@0.5.43
  - @backstage/plugin-scaffolder-backend@1.22.9
  - @backstage/plugin-signals-backend@0.1.5
  - @backstage/plugin-events-backend@0.3.6
  - @backstage/plugin-catalog-node@1.12.1
  - @backstage/plugin-search-backend-node@1.2.24
  - @backstage/plugin-events-node@0.3.5
  - @backstage/plugin-permission-node@0.7.30
  - @backstage/plugin-permission-common@0.7.14
  - @backstage/plugin-signals-node@0.1.5
  - example-app@0.2.98
  - @backstage/catalog-client@1.6.5
  - @backstage/catalog-model@1.5.0
  - @backstage/config@1.2.0

## 0.2.99-next.3

### Patch Changes

- Updated dependencies
  - @backstage/plugin-auth-node@0.4.14-next.3
  - @backstage/integration@1.12.0-next.1
  - @backstage/plugin-scaffolder-backend-module-confluence-to-markdown@0.2.20-next.3
  - @backstage/plugin-catalog-backend-module-scaffolder-entity-model@0.1.17-next.3
  - @backstage/plugin-search-backend-module-elasticsearch@1.4.2-next.3
  - @backstage/plugin-catalog-backend-module-unprocessed@0.4.6-next.3
  - @backstage/plugin-scaffolder-backend-module-gitlab@0.4.1-next.3
  - @backstage/plugin-scaffolder-backend-module-rails@0.4.36-next.3
  - @backstage/plugin-search-backend-module-techdocs@0.1.24-next.3
  - @backstage/plugin-search-backend-module-catalog@0.1.25-next.3
  - @backstage/plugin-search-backend-module-explore@0.1.25-next.3
  - @backstage/plugin-search-backend-module-pg@0.5.28-next.3
  - @backstage/plugin-search-backend-node@1.2.24-next.3
  - @backstage/plugin-kubernetes-backend@0.18.0-next.3
  - @backstage/plugin-permission-backend@0.5.43-next.3
  - @backstage/plugin-scaffolder-backend@1.22.8-next.3
  - @backstage/plugin-permission-common@0.7.14-next.0
  - @backstage/plugin-devtools-backend@0.3.5-next.3
  - @backstage/plugin-techdocs-backend@1.10.6-next.3
  - @backstage/plugin-catalog-backend@1.23.0-next.3
  - @backstage/plugin-permission-node@0.7.30-next.3
  - @backstage/plugin-signals-backend@0.1.5-next.3
  - @backstage/plugin-events-backend@0.3.6-next.3
  - @backstage/plugin-search-backend@1.5.10-next.3
  - @backstage/plugin-proxy-backend@0.5.0-next.3
  - @backstage/plugin-auth-backend@0.22.6-next.3
  - @backstage/plugin-catalog-node@1.12.1-next.2
  - @backstage/plugin-signals-node@0.1.5-next.3
  - @backstage/plugin-app-backend@0.3.68-next.3
  - @backstage/plugin-events-node@0.3.5-next.2
  - @backstage/backend-tasks@0.5.24-next.3
  - @backstage/backend-common@0.23.0-next.3
  - example-app@0.2.98-next.3
  - @backstage/catalog-client@1.6.5
  - @backstage/catalog-model@1.5.0
  - @backstage/config@1.2.0

## 0.2.99-next.2

### Patch Changes

- Updated dependencies
  - @backstage/plugin-techdocs-backend@1.10.6-next.2
  - @backstage/plugin-scaffolder-backend-module-gitlab@0.4.1-next.2
  - @backstage/backend-common@0.23.0-next.2
  - @backstage/integration@1.12.0-next.0
  - @backstage/plugin-permission-node@0.7.30-next.2
  - example-app@0.2.98-next.2
  - @backstage/plugin-search-backend-module-techdocs@0.1.24-next.2
  - @backstage/plugin-scaffolder-backend@1.22.8-next.2
  - @backstage/backend-tasks@0.5.24-next.2
  - @backstage/plugin-app-backend@0.3.68-next.2
  - @backstage/plugin-auth-backend@0.22.6-next.2
  - @backstage/plugin-auth-node@0.4.14-next.2
  - @backstage/plugin-catalog-backend@1.23.0-next.2
  - @backstage/plugin-catalog-backend-module-scaffolder-entity-model@0.1.17-next.2
  - @backstage/plugin-catalog-backend-module-unprocessed@0.4.6-next.2
  - @backstage/plugin-catalog-node@1.12.1-next.1
  - @backstage/plugin-devtools-backend@0.3.5-next.2
  - @backstage/plugin-events-backend@0.3.6-next.2
  - @backstage/plugin-events-node@0.3.5-next.1
  - @backstage/plugin-kubernetes-backend@0.18.0-next.2
  - @backstage/plugin-permission-backend@0.5.43-next.2
  - @backstage/plugin-proxy-backend@0.5.0-next.2
  - @backstage/plugin-scaffolder-backend-module-confluence-to-markdown@0.2.20-next.2
  - @backstage/plugin-scaffolder-backend-module-rails@0.4.36-next.2
  - @backstage/plugin-search-backend@1.5.10-next.2
  - @backstage/plugin-search-backend-module-catalog@0.1.25-next.2
  - @backstage/plugin-search-backend-module-elasticsearch@1.4.2-next.2
  - @backstage/plugin-search-backend-module-explore@0.1.25-next.2
  - @backstage/plugin-search-backend-module-pg@0.5.28-next.2
  - @backstage/plugin-search-backend-node@1.2.24-next.2
  - @backstage/plugin-signals-backend@0.1.5-next.2
  - @backstage/plugin-signals-node@0.1.5-next.2
  - @backstage/catalog-client@1.6.5
  - @backstage/catalog-model@1.5.0
  - @backstage/config@1.2.0
  - @backstage/plugin-permission-common@0.7.13

## 0.2.99-next.1

### Patch Changes

- Updated dependencies
  - @backstage/backend-tasks@0.5.24-next.1
  - @backstage/plugin-permission-node@0.7.30-next.1
  - @backstage/plugin-search-backend@1.5.10-next.1
  - @backstage/backend-common@0.23.0-next.1
  - @backstage/plugin-scaffolder-backend-module-gitlab@0.4.1-next.1
  - @backstage/plugin-kubernetes-backend@0.18.0-next.1
  - @backstage/plugin-catalog-backend@1.23.0-next.1
  - @backstage/plugin-scaffolder-backend@1.22.8-next.1
  - @backstage/plugin-app-backend@0.3.68-next.1
  - @backstage/plugin-auth-backend@0.22.6-next.1
  - @backstage/plugin-auth-node@0.4.14-next.1
  - @backstage/plugin-catalog-backend-module-scaffolder-entity-model@0.1.17-next.1
  - @backstage/plugin-catalog-node@1.12.1-next.0
  - @backstage/plugin-devtools-backend@0.3.5-next.1
  - @backstage/plugin-events-backend@0.3.6-next.1
  - @backstage/plugin-events-node@0.3.5-next.0
  - @backstage/plugin-permission-backend@0.5.43-next.1
  - @backstage/plugin-proxy-backend@0.5.0-next.1
  - @backstage/plugin-scaffolder-backend-module-confluence-to-markdown@0.2.20-next.1
  - @backstage/plugin-scaffolder-backend-module-rails@0.4.36-next.1
  - @backstage/plugin-search-backend-module-catalog@0.1.25-next.1
  - @backstage/plugin-search-backend-module-elasticsearch@1.4.2-next.1
  - @backstage/plugin-search-backend-module-explore@0.1.25-next.1
  - @backstage/plugin-search-backend-module-pg@0.5.28-next.1
  - @backstage/plugin-search-backend-module-techdocs@0.1.24-next.1
  - @backstage/plugin-search-backend-node@1.2.24-next.1
  - @backstage/plugin-signals-backend@0.1.5-next.1
  - @backstage/plugin-techdocs-backend@1.10.6-next.1
  - example-app@0.2.98-next.1
  - @backstage/plugin-catalog-backend-module-unprocessed@0.4.6-next.1
  - @backstage/plugin-signals-node@0.1.5-next.1

## 0.2.99-next.0

### Patch Changes

- Updated dependencies
  - @backstage/backend-tasks@0.5.24-next.0
  - @backstage/backend-common@0.22.1-next.0
  - @backstage/plugin-devtools-backend@0.3.5-next.0
  - @backstage/plugin-techdocs-backend@1.10.6-next.0
  - @backstage/plugin-catalog-backend@1.23.0-next.0
  - @backstage/plugin-search-backend@1.5.10-next.0
  - @backstage/plugin-proxy-backend@0.5.0-next.0
  - @backstage/plugin-auth-backend@0.22.6-next.0
  - @backstage/plugin-app-backend@0.3.68-next.0
  - @backstage/plugin-search-backend-module-elasticsearch@1.4.2-next.0
  - @backstage/plugin-search-backend-module-pg@0.5.28-next.0
  - @backstage/plugin-search-backend-node@1.2.24-next.0
  - @backstage/plugin-signals-backend@0.1.5-next.0
  - @backstage/plugin-events-node@0.3.5-next.0
  - @backstage/plugin-scaffolder-backend@1.22.8-next.0
  - @backstage/plugin-kubernetes-backend@0.17.2-next.0
  - @backstage/plugin-search-backend-module-catalog@0.1.25-next.0
  - @backstage/plugin-search-backend-module-explore@0.1.25-next.0
  - @backstage/plugin-search-backend-module-techdocs@0.1.24-next.0
  - example-app@0.2.98-next.0
  - @backstage/plugin-auth-node@0.4.14-next.0
  - @backstage/plugin-catalog-backend-module-unprocessed@0.4.6-next.0
  - @backstage/plugin-events-backend@0.3.6-next.0
  - @backstage/plugin-permission-backend@0.5.43-next.0
  - @backstage/plugin-permission-node@0.7.30-next.0
  - @backstage/plugin-scaffolder-backend-module-confluence-to-markdown@0.2.20-next.0
  - @backstage/plugin-scaffolder-backend-module-gitlab@0.4.1-next.0
  - @backstage/plugin-scaffolder-backend-module-rails@0.4.36-next.0
  - @backstage/plugin-signals-node@0.1.5-next.0
  - @backstage/plugin-catalog-backend-module-scaffolder-entity-model@0.1.17-next.0
  - @backstage/plugin-catalog-node@1.12.1-next.0
  - @backstage/catalog-client@1.6.5
  - @backstage/catalog-model@1.5.0
  - @backstage/config@1.2.0
  - @backstage/integration@1.11.0
  - @backstage/plugin-permission-common@0.7.13

## 0.2.98

### Patch Changes

- Updated dependencies
  - @backstage/plugin-search-backend-module-elasticsearch@1.4.1
  - @backstage/plugin-catalog-node@1.12.0
  - @backstage/plugin-scaffolder-backend@1.22.6
  - @backstage/plugin-catalog-backend@1.22.0
  - @backstage/plugin-catalog-backend-module-unprocessed@0.4.5
  - @backstage/plugin-search-backend-module-catalog@0.1.24
  - @backstage/plugin-scaffolder-backend-module-gitlab@0.4.0
  - @backstage/catalog-model@1.5.0
  - @backstage/backend-common@0.22.0
  - @backstage/plugin-search-backend-module-pg@0.5.27
  - @backstage/backend-tasks@0.5.23
  - @backstage/plugin-auth-backend@0.22.5
  - @backstage/plugin-app-backend@0.3.66
  - @backstage/plugin-devtools-backend@0.3.4
  - @backstage/plugin-signals-backend@0.1.4
  - @backstage/plugin-search-backend-node@1.2.22
  - @backstage/plugin-search-backend@1.5.8
  - @backstage/plugin-techdocs-backend@1.10.5
  - @backstage/plugin-events-node@0.3.4
  - @backstage/plugin-search-backend-module-explore@0.1.24
  - @backstage/plugin-auth-node@0.4.13
  - @backstage/integration@1.11.0
  - @backstage/plugin-search-backend-module-techdocs@0.1.23
  - example-app@0.2.97
  - @backstage/catalog-client@1.6.5
  - @backstage/plugin-catalog-backend-module-scaffolder-entity-model@0.1.16
  - @backstage/plugin-events-backend@0.3.5
  - @backstage/plugin-kubernetes-backend@0.17.1
  - @backstage/plugin-permission-backend@0.5.42
  - @backstage/plugin-permission-node@0.7.29
  - @backstage/plugin-proxy-backend@0.4.16
  - @backstage/plugin-scaffolder-backend-module-confluence-to-markdown@0.2.19
  - @backstage/plugin-scaffolder-backend-module-rails@0.4.35
  - @backstage/plugin-signals-node@0.1.4

## 0.2.98-next.2

### Patch Changes

- Updated dependencies
  - @backstage/plugin-catalog-node@1.12.0-next.2
  - @backstage/plugin-catalog-backend-module-unprocessed@0.4.5-next.2
  - @backstage/plugin-search-backend-module-catalog@0.1.24-next.2
  - @backstage/plugin-scaffolder-backend-module-gitlab@0.4.0-next.2
  - @backstage/plugin-catalog-backend@1.22.0-next.2
  - @backstage/backend-common@0.22.0-next.2
  - @backstage/plugin-devtools-backend@0.3.4-next.2
  - @backstage/plugin-scaffolder-backend@1.22.6-next.2
  - @backstage/plugin-signals-backend@0.1.4-next.2
  - @backstage/plugin-auth-backend@0.22.5-next.2
  - @backstage/plugin-techdocs-backend@1.10.5-next.2
  - @backstage/plugin-events-node@0.3.4-next.2
  - @backstage/integration@1.11.0-next.0
  - @backstage/plugin-search-backend-module-techdocs@0.1.23-next.2
  - @backstage/plugin-catalog-backend-module-scaffolder-entity-model@0.1.16-next.2
  - @backstage/plugin-kubernetes-backend@0.17.1-next.2
  - @backstage/plugin-search-backend@1.5.8-next.2
  - example-app@0.2.97-next.2
  - @backstage/plugin-scaffolder-backend-module-confluence-to-markdown@0.2.19-next.2
  - @backstage/plugin-scaffolder-backend-module-rails@0.4.35-next.2

## 0.2.98-next.1

### Patch Changes

- Updated dependencies
  - @backstage/plugin-catalog-backend-module-unprocessed@0.4.5-next.1
  - @backstage/backend-common@0.22.0-next.1
  - @backstage/plugin-catalog-backend@1.22.0-next.1
  - @backstage/plugin-catalog-backend-module-scaffolder-entity-model@0.1.16-next.1
  - @backstage/plugin-scaffolder-backend@1.22.5-next.1
  - example-app@0.2.97-next.1
  - @backstage/plugin-search-backend@1.5.8-next.1
  - @backstage/plugin-app-backend@0.3.66-next.1
  - @backstage/plugin-kubernetes-backend@0.17.1-next.1
  - @backstage/backend-tasks@0.5.23-next.1
  - @backstage/plugin-auth-backend@0.22.5-next.1
  - @backstage/plugin-auth-node@0.4.13-next.1
  - @backstage/plugin-devtools-backend@0.3.4-next.1
  - @backstage/plugin-events-backend@0.3.5-next.1
  - @backstage/plugin-events-node@0.3.4-next.1
  - @backstage/plugin-permission-backend@0.5.42-next.1
  - @backstage/plugin-permission-node@0.7.29-next.1
  - @backstage/plugin-proxy-backend@0.4.16-next.1
  - @backstage/plugin-scaffolder-backend-module-confluence-to-markdown@0.2.19-next.1
  - @backstage/plugin-scaffolder-backend-module-gitlab@0.3.4-next.1
  - @backstage/plugin-scaffolder-backend-module-rails@0.4.35-next.1
  - @backstage/plugin-search-backend-module-catalog@0.1.24-next.1
  - @backstage/plugin-search-backend-module-elasticsearch@1.4.1-next.1
  - @backstage/plugin-search-backend-module-explore@0.1.24-next.1
  - @backstage/plugin-search-backend-module-pg@0.5.27-next.1
  - @backstage/plugin-search-backend-module-techdocs@0.1.23-next.1
  - @backstage/plugin-search-backend-node@1.2.22-next.1
  - @backstage/plugin-signals-backend@0.1.4-next.1
  - @backstage/plugin-signals-node@0.1.4-next.1
  - @backstage/plugin-techdocs-backend@1.10.5-next.1
  - @backstage/plugin-catalog-node@1.11.2-next.1

## 0.2.98-next.0

### Patch Changes

- Updated dependencies
  - @backstage/plugin-catalog-backend@1.22.0-next.0
  - @backstage/plugin-scaffolder-backend@1.22.5-next.0
  - @backstage/catalog-model@1.5.0-next.0
  - @backstage/plugin-search-backend-node@1.2.22-next.0
  - @backstage/plugin-search-backend@1.5.8-next.0
  - @backstage/plugin-scaffolder-backend-module-gitlab@0.3.4-next.0
  - @backstage/plugin-search-backend-module-catalog@0.1.23-next.0
  - @backstage/plugin-search-backend-module-explore@0.1.23-next.0
  - @backstage/plugin-auth-backend@0.22.5-next.0
  - @backstage/plugin-auth-node@0.4.13-next.0
  - @backstage/backend-common@0.21.8-next.0
  - example-app@0.2.97-next.0
  - @backstage/plugin-app-backend@0.3.66-next.0
  - @backstage/plugin-kubernetes-backend@0.17.1-next.0
  - @backstage/catalog-client@1.6.5-next.0
  - @backstage/plugin-catalog-backend-module-scaffolder-entity-model@0.1.16-next.0
  - @backstage/plugin-catalog-backend-module-unprocessed@0.4.5-next.0
  - @backstage/plugin-catalog-node@1.11.2-next.0
  - @backstage/plugin-search-backend-module-techdocs@0.1.23-next.0
  - @backstage/plugin-techdocs-backend@1.10.5-next.0
  - @backstage/backend-tasks@0.5.23-next.0
  - @backstage/config@1.2.0
  - @backstage/integration@1.10.0
  - @backstage/plugin-devtools-backend@0.3.4-next.0
  - @backstage/plugin-events-backend@0.3.5-next.0
  - @backstage/plugin-events-node@0.3.4-next.0
  - @backstage/plugin-permission-backend@0.5.42-next.0
  - @backstage/plugin-permission-common@0.7.13
  - @backstage/plugin-permission-node@0.7.29-next.0
  - @backstage/plugin-proxy-backend@0.4.16-next.0
  - @backstage/plugin-scaffolder-backend-module-confluence-to-markdown@0.2.19-next.0
  - @backstage/plugin-scaffolder-backend-module-rails@0.4.35-next.0
  - @backstage/plugin-search-backend-module-elasticsearch@1.4.1-next.0
  - @backstage/plugin-search-backend-module-pg@0.5.27-next.0
  - @backstage/plugin-signals-backend@0.1.4-next.0
  - @backstage/plugin-signals-node@0.1.4-next.0

## 0.2.97

### Patch Changes

- Updated dependencies
  - @backstage/plugin-search-backend-module-pg@0.5.26
  - @backstage/plugin-badges-backend@0.4.0
  - @backstage/plugin-kubernetes-backend@0.17.0
  - @backstage/backend-common@0.21.7
  - @backstage/plugin-azure-devops-backend@0.6.4
  - @backstage/plugin-techdocs-backend@1.10.4
  - @backstage/plugin-permission-node@0.7.28
  - @backstage/plugin-auth-backend@0.22.4
  - @backstage/plugin-scaffolder-backend-module-gitlab@0.3.3
  - @backstage/plugin-catalog-backend@1.21.1
  - @backstage/plugin-events-backend@0.3.4
  - @backstage/plugin-tech-insights-node@0.6.0
  - @backstage/plugin-search-backend@1.5.7
  - @backstage/plugin-todo-backend@0.3.16
  - @backstage/plugin-tech-insights-backend-module-jsonfc@0.1.49
  - @backstage/plugin-search-backend-module-techdocs@0.1.22
  - @backstage/plugin-search-backend-module-explore@0.1.21
  - @backstage/plugin-entity-feedback-backend@0.2.14
  - @backstage/plugin-code-coverage-backend@0.2.31
  - @backstage/plugin-tech-insights-backend@0.5.31
  - @backstage/plugin-search-backend-node@1.2.21
  - @backstage/plugin-lighthouse-backend@0.4.10
  - @backstage/plugin-permission-backend@0.5.41
  - @backstage/plugin-devtools-backend@0.3.3
  - @backstage/plugin-linguist-backend@0.5.15
  - @backstage/plugin-playlist-backend@0.3.21
  - @backstage/plugin-explore-backend@0.0.27
  - @backstage/plugin-jenkins-backend@0.4.4
  - @backstage/backend-tasks@0.5.22
  - @backstage/plugin-kafka-backend@0.3.15
  - @backstage/plugin-nomad-backend@0.1.19
  - @backstage/plugin-adr-backend@0.4.14
  - @backstage/plugin-app-backend@0.3.65
  - @backstage/plugin-auth-node@0.4.12
  - @backstage/plugin-signals-backend@0.1.3
  - @backstage/plugin-proxy-backend@0.4.15
  - @backstage/plugin-scaffolder-backend@1.22.4
  - @backstage/catalog-client@1.6.4
  - @backstage/integration@1.10.0
  - @backstage/plugin-search-backend-module-elasticsearch@1.4.0
  - example-app@0.2.96
  - @backstage/plugin-catalog-backend-module-unprocessed@0.4.4
  - @backstage/plugin-events-node@0.3.3
  - @backstage/plugin-rollbar-backend@0.1.62
  - @backstage/plugin-scaffolder-backend-module-confluence-to-markdown@0.2.18
  - @backstage/plugin-scaffolder-backend-module-rails@0.4.34
  - @backstage/plugin-search-backend-module-catalog@0.1.22
  - @backstage/plugin-signals-node@0.1.3
  - @backstage/plugin-catalog-node@1.11.1
  - @backstage/catalog-model@1.4.5
  - @backstage/config@1.2.0
  - @backstage/plugin-azure-sites-common@0.1.3
  - @backstage/plugin-catalog-backend-module-scaffolder-entity-model@0.1.15
  - @backstage/plugin-permission-common@0.7.13

## 0.2.97-next.1

### Patch Changes

- Updated dependencies
  - @backstage/plugin-kubernetes-backend@0.17.0-next.1
  - @backstage/backend-common@0.21.7-next.1
  - @backstage/plugin-azure-devops-backend@0.6.4-next.1
  - @backstage/plugin-techdocs-backend@1.10.4-next.1
  - @backstage/plugin-events-backend@0.3.4-next.1
  - @backstage/plugin-auth-backend@0.22.4-next.1
  - @backstage/plugin-auth-node@0.4.12-next.1
  - @backstage/plugin-proxy-backend@0.4.15-next.1
  - @backstage/plugin-scaffolder-backend@1.22.4-next.1
  - @backstage/plugin-catalog-backend@1.21.1-next.1
  - @backstage/catalog-client@1.6.4-next.0
  - @backstage/plugin-scaffolder-backend-module-gitlab@0.3.3-next.1
  - @backstage/plugin-app-backend@0.3.65-next.1
  - @backstage/backend-tasks@0.5.22-next.1
  - @backstage/plugin-adr-backend@0.4.14-next.1
  - @backstage/plugin-badges-backend@0.3.14-next.1
  - @backstage/plugin-catalog-backend-module-unprocessed@0.4.4-next.1
  - @backstage/plugin-code-coverage-backend@0.2.31-next.1
  - @backstage/plugin-devtools-backend@0.3.3-next.1
  - @backstage/plugin-entity-feedback-backend@0.2.14-next.1
  - @backstage/plugin-events-node@0.3.3-next.1
  - @backstage/plugin-explore-backend@0.0.27-next.1
  - @backstage/plugin-jenkins-backend@0.4.4-next.1
  - @backstage/plugin-kafka-backend@0.3.15-next.1
  - @backstage/plugin-lighthouse-backend@0.4.10-next.1
  - @backstage/plugin-linguist-backend@0.5.15-next.1
  - @backstage/plugin-nomad-backend@0.1.19-next.1
  - @backstage/plugin-permission-backend@0.5.41-next.1
  - @backstage/plugin-permission-node@0.7.28-next.1
  - @backstage/plugin-playlist-backend@0.3.21-next.1
  - @backstage/plugin-rollbar-backend@0.1.62-next.1
  - @backstage/plugin-scaffolder-backend-module-confluence-to-markdown@0.2.18-next.1
  - @backstage/plugin-scaffolder-backend-module-rails@0.4.34-next.1
  - @backstage/plugin-search-backend@1.5.7-next.1
  - @backstage/plugin-search-backend-module-catalog@0.1.22-next.1
  - @backstage/plugin-search-backend-module-elasticsearch@1.3.20-next.1
  - @backstage/plugin-search-backend-module-explore@0.1.21-next.1
  - @backstage/plugin-search-backend-module-pg@0.5.26-next.1
  - @backstage/plugin-search-backend-module-techdocs@0.1.22-next.1
  - @backstage/plugin-search-backend-node@1.2.21-next.1
  - @backstage/plugin-signals-backend@0.1.3-next.1
  - @backstage/plugin-signals-node@0.1.3-next.1
  - @backstage/plugin-tech-insights-backend@0.5.31-next.1
  - @backstage/plugin-tech-insights-backend-module-jsonfc@0.1.49-next.1
  - @backstage/plugin-tech-insights-node@0.5.3-next.1
  - @backstage/plugin-todo-backend@0.3.16-next.1
  - example-app@0.2.96-next.1
  - @backstage/catalog-model@1.4.5
  - @backstage/config@1.2.0
  - @backstage/integration@1.10.0-next.0
  - @backstage/plugin-azure-sites-common@0.1.3
  - @backstage/plugin-catalog-backend-module-scaffolder-entity-model@0.1.15-next.1
  - @backstage/plugin-catalog-node@1.11.1-next.1
  - @backstage/plugin-permission-common@0.7.13

## 0.2.97-next.0

### Patch Changes

- Updated dependencies
  - @backstage/plugin-techdocs-backend@1.10.4-next.0
  - @backstage/plugin-catalog-backend@1.21.1-next.0
  - @backstage/plugin-kubernetes-backend@0.16.4-next.0
  - @backstage/plugin-signals-backend@0.1.3-next.0
  - @backstage/backend-common@0.21.7-next.0
  - @backstage/integration@1.10.0-next.0
  - @backstage/plugin-search-backend-module-techdocs@0.1.22-next.0
  - @backstage/plugin-scaffolder-backend@1.22.4-next.0
  - @backstage/plugin-app-backend@0.3.65-next.0
  - example-app@0.2.96-next.0
  - @backstage/backend-tasks@0.5.22-next.0
  - @backstage/catalog-client@1.6.3
  - @backstage/catalog-model@1.4.5
  - @backstage/config@1.2.0
  - @backstage/plugin-adr-backend@0.4.14-next.0
  - @backstage/plugin-auth-backend@0.22.4-next.0
  - @backstage/plugin-auth-node@0.4.12-next.0
  - @backstage/plugin-azure-devops-backend@0.6.4-next.0
  - @backstage/plugin-azure-sites-common@0.1.3
  - @backstage/plugin-badges-backend@0.3.14-next.0
  - @backstage/plugin-catalog-backend-module-scaffolder-entity-model@0.1.15-next.0
  - @backstage/plugin-catalog-backend-module-unprocessed@0.4.4-next.0
  - @backstage/plugin-catalog-node@1.11.1-next.0
  - @backstage/plugin-code-coverage-backend@0.2.31-next.0
  - @backstage/plugin-devtools-backend@0.3.3-next.0
  - @backstage/plugin-entity-feedback-backend@0.2.14-next.0
  - @backstage/plugin-events-backend@0.3.3-next.0
  - @backstage/plugin-events-node@0.3.3-next.0
  - @backstage/plugin-explore-backend@0.0.27-next.0
  - @backstage/plugin-jenkins-backend@0.4.4-next.0
  - @backstage/plugin-kafka-backend@0.3.15-next.0
  - @backstage/plugin-lighthouse-backend@0.4.10-next.0
  - @backstage/plugin-linguist-backend@0.5.15-next.0
  - @backstage/plugin-nomad-backend@0.1.19-next.0
  - @backstage/plugin-permission-backend@0.5.41-next.0
  - @backstage/plugin-permission-common@0.7.13
  - @backstage/plugin-permission-node@0.7.28-next.0
  - @backstage/plugin-playlist-backend@0.3.21-next.0
  - @backstage/plugin-proxy-backend@0.4.15-next.0
  - @backstage/plugin-rollbar-backend@0.1.62-next.0
  - @backstage/plugin-scaffolder-backend-module-confluence-to-markdown@0.2.18-next.0
  - @backstage/plugin-scaffolder-backend-module-gitlab@0.3.3-next.0
  - @backstage/plugin-scaffolder-backend-module-rails@0.4.34-next.0
  - @backstage/plugin-search-backend@1.5.7-next.0
  - @backstage/plugin-search-backend-module-catalog@0.1.22-next.0
  - @backstage/plugin-search-backend-module-elasticsearch@1.3.20-next.0
  - @backstage/plugin-search-backend-module-explore@0.1.21-next.0
  - @backstage/plugin-search-backend-module-pg@0.5.26-next.0
  - @backstage/plugin-search-backend-node@1.2.21-next.0
  - @backstage/plugin-signals-node@0.1.3-next.0
  - @backstage/plugin-tech-insights-backend@0.5.31-next.0
  - @backstage/plugin-tech-insights-backend-module-jsonfc@0.1.49-next.0
  - @backstage/plugin-tech-insights-node@0.5.3-next.0
  - @backstage/plugin-todo-backend@0.3.16-next.0

## 0.2.96

### Patch Changes

- Updated dependencies
  - @backstage/plugin-catalog-backend@1.21.0
  - @backstage/plugin-catalog-node@1.11.0
  - @backstage/plugin-kubernetes-backend@0.16.3
  - @backstage/plugin-catalog-backend-module-unprocessed@0.4.3
  - @backstage/plugin-permission-backend@0.5.40
  - @backstage/plugin-proxy-backend@0.4.14
  - @backstage/plugin-scaffolder-backend@1.22.3
  - @backstage/catalog-client@1.6.3
  - @backstage/plugin-jenkins-backend@0.4.3
  - @backstage/plugin-auth-backend@0.22.3
  - @backstage/plugin-auth-node@0.4.11
  - @backstage/backend-common@0.21.6
  - @backstage/plugin-azure-devops-backend@0.6.3
  - @backstage/plugin-catalog-backend-module-scaffolder-entity-model@0.1.14
  - @backstage/plugin-lighthouse-backend@0.4.9
  - @backstage/plugin-linguist-backend@0.5.14
  - @backstage/plugin-search-backend-module-catalog@0.1.21
  - @backstage/plugin-search-backend-module-techdocs@0.1.21
  - @backstage/plugin-todo-backend@0.3.15
  - example-app@0.2.95
  - @backstage/plugin-app-backend@0.3.64
  - @backstage/plugin-adr-backend@0.4.13
  - @backstage/plugin-badges-backend@0.3.13
  - @backstage/plugin-code-coverage-backend@0.2.30
  - @backstage/plugin-entity-feedback-backend@0.2.13
  - @backstage/plugin-playlist-backend@0.3.20
  - @backstage/plugin-tech-insights-backend@0.5.30
  - @backstage/plugin-techdocs-backend@1.10.3
  - @backstage/plugin-scaffolder-backend-module-gitlab@0.3.2
  - @backstage/plugin-permission-node@0.7.27
  - @backstage/plugin-signals-backend@0.1.2
  - @backstage/plugin-signals-node@0.1.2
  - @backstage/backend-tasks@0.5.21
  - @backstage/plugin-devtools-backend@0.3.2
  - @backstage/plugin-events-backend@0.3.2
  - @backstage/plugin-events-node@0.3.2
  - @backstage/plugin-explore-backend@0.0.26
  - @backstage/plugin-kafka-backend@0.3.14
  - @backstage/plugin-nomad-backend@0.1.18
  - @backstage/plugin-rollbar-backend@0.1.61
  - @backstage/plugin-scaffolder-backend-module-confluence-to-markdown@0.2.17
  - @backstage/plugin-scaffolder-backend-module-rails@0.4.33
  - @backstage/plugin-search-backend@1.5.6
  - @backstage/plugin-search-backend-module-elasticsearch@1.3.19
  - @backstage/plugin-search-backend-module-explore@0.1.20
  - @backstage/plugin-search-backend-module-pg@0.5.25
  - @backstage/plugin-search-backend-node@1.2.20
  - @backstage/plugin-tech-insights-backend-module-jsonfc@0.1.48
  - @backstage/plugin-tech-insights-node@0.5.2
  - @backstage/catalog-model@1.4.5
  - @backstage/config@1.2.0
  - @backstage/integration@1.9.1
  - @backstage/plugin-azure-sites-common@0.1.3
  - @backstage/plugin-permission-common@0.7.13

## 0.2.95

### Patch Changes

- Updated dependencies
  - @backstage/plugin-catalog-backend@1.20.0
  - @backstage/plugin-catalog-node@1.10.0
  - @backstage/plugin-kubernetes-backend@0.16.2
  - @backstage/plugin-catalog-backend-module-unprocessed@0.4.2
  - @backstage/plugin-permission-backend@0.5.39
  - @backstage/catalog-client@1.6.2
  - @backstage/backend-common@0.21.5
  - @backstage/plugin-auth-backend@0.22.2
  - @backstage/plugin-azure-devops-backend@0.6.2
  - @backstage/plugin-catalog-backend-module-scaffolder-entity-model@0.1.13
  - @backstage/plugin-jenkins-backend@0.4.2
  - @backstage/plugin-lighthouse-backend@0.4.8
  - @backstage/plugin-linguist-backend@0.5.13
  - @backstage/plugin-scaffolder-backend@1.22.2
  - @backstage/plugin-search-backend-module-catalog@0.1.20
  - @backstage/plugin-search-backend-module-techdocs@0.1.20
  - @backstage/plugin-todo-backend@0.3.14
  - example-app@0.2.94
  - @backstage/plugin-app-backend@0.3.63
  - @backstage/plugin-adr-backend@0.4.12
  - @backstage/plugin-auth-node@0.4.10
  - @backstage/plugin-badges-backend@0.3.12
  - @backstage/plugin-code-coverage-backend@0.2.29
  - @backstage/plugin-entity-feedback-backend@0.2.12
  - @backstage/plugin-playlist-backend@0.3.19
  - @backstage/plugin-tech-insights-backend@0.5.29
  - @backstage/plugin-techdocs-backend@1.10.2
  - @backstage/plugin-scaffolder-backend-module-gitlab@0.3.1
  - @backstage/backend-tasks@0.5.20
  - @backstage/plugin-devtools-backend@0.3.1
  - @backstage/plugin-events-backend@0.3.1
  - @backstage/plugin-events-node@0.3.1
  - @backstage/plugin-explore-backend@0.0.25
  - @backstage/plugin-kafka-backend@0.3.13
  - @backstage/plugin-nomad-backend@0.1.17
  - @backstage/plugin-permission-node@0.7.26
  - @backstage/plugin-proxy-backend@0.4.13
  - @backstage/plugin-rollbar-backend@0.1.60
  - @backstage/plugin-scaffolder-backend-module-confluence-to-markdown@0.2.16
  - @backstage/plugin-scaffolder-backend-module-rails@0.4.32
  - @backstage/plugin-search-backend@1.5.5
  - @backstage/plugin-search-backend-module-elasticsearch@1.3.18
  - @backstage/plugin-search-backend-module-explore@0.1.19
  - @backstage/plugin-search-backend-module-pg@0.5.24
  - @backstage/plugin-search-backend-node@1.2.19
  - @backstage/plugin-signals-backend@0.1.1
  - @backstage/plugin-signals-node@0.1.1
  - @backstage/plugin-tech-insights-backend-module-jsonfc@0.1.47
  - @backstage/plugin-tech-insights-node@0.5.1
  - @backstage/catalog-model@1.4.5
  - @backstage/config@1.2.0
  - @backstage/integration@1.9.1
  - @backstage/plugin-azure-sites-common@0.1.3
  - @backstage/plugin-permission-common@0.7.13

## 0.2.94

### Patch Changes

- Updated dependencies
  - @backstage/plugin-catalog-backend@1.19.0
  - @backstage/plugin-catalog-node@1.9.0
  - @backstage/plugin-catalog-backend-module-unprocessed@0.4.1
  - @backstage/plugin-permission-backend@0.5.38
  - @backstage/plugin-auth-backend@0.22.1
  - @backstage/plugin-azure-devops-backend@0.6.1
  - @backstage/plugin-catalog-backend-module-scaffolder-entity-model@0.1.12
  - @backstage/plugin-jenkins-backend@0.4.1
  - @backstage/plugin-kubernetes-backend@0.16.1
  - @backstage/plugin-lighthouse-backend@0.4.7
  - @backstage/plugin-linguist-backend@0.5.12
  - @backstage/plugin-scaffolder-backend@1.22.1
  - @backstage/plugin-search-backend-module-catalog@0.1.19
  - @backstage/plugin-search-backend-module-techdocs@0.1.19
  - @backstage/plugin-todo-backend@0.3.13
  - @backstage/plugin-techdocs-backend@1.10.1

## 0.2.93

### Patch Changes

- Updated dependencies
  - @backstage/plugin-events-backend@0.3.0
  - @backstage/plugin-events-node@0.3.0
  - @backstage/plugin-scaffolder-backend@1.22.0
  - @backstage/plugin-scaffolder-backend-module-rails@0.4.31
  - @backstage/plugin-linguist-backend@0.5.11
  - @backstage/plugin-catalog-backend-module-unprocessed@0.4.0
  - @backstage/plugin-catalog-backend@1.18.0
  - @backstage/plugin-code-coverage-backend@0.2.28
  - @backstage/plugin-devtools-backend@0.3.0
  - @backstage/plugin-jenkins-backend@0.4.0
  - @backstage/plugin-search-backend@1.5.4
  - @backstage/backend-common@0.21.4
  - @backstage/integration@1.9.1
  - @backstage/plugin-auth-node@0.4.9
  - @backstage/plugin-lighthouse-backend@0.4.6
  - @backstage/config@1.2.0
  - @backstage/plugin-azure-devops-backend@0.6.0
  - @backstage/plugin-permission-backend@0.5.37
  - @backstage/plugin-signals-backend@0.1.0
  - @backstage/plugin-nomad-backend@0.1.16
  - @backstage/plugin-entity-feedback-backend@0.2.11
  - @backstage/plugin-search-backend-module-elasticsearch@1.3.17
  - @backstage/plugin-search-backend-module-pg@0.5.23
  - @backstage/plugin-signals-node@0.1.0
  - @backstage/plugin-playlist-backend@0.3.18
  - @backstage/plugin-auth-backend@0.22.0
  - @backstage/plugin-techdocs-backend@1.10.0
  - @backstage/plugin-scaffolder-backend-module-confluence-to-markdown@0.2.15
  - @backstage/plugin-scaffolder-backend-module-gitlab@0.3.0
  - @backstage/plugin-permission-common@0.7.13
  - @backstage/plugin-search-backend-module-techdocs@0.1.18
  - @backstage/plugin-search-backend-module-catalog@0.1.18
  - @backstage/plugin-search-backend-module-explore@0.1.18
  - @backstage/plugin-catalog-node@1.8.0
  - @backstage/plugin-tech-insights-backend-module-jsonfc@0.1.46
  - @backstage/catalog-client@1.6.1
  - @backstage/plugin-kubernetes-backend@0.16.0
  - @backstage/plugin-adr-backend@0.4.11
  - @backstage/plugin-proxy-backend@0.4.12
  - @backstage/backend-tasks@0.5.19
  - @backstage/plugin-search-backend-node@1.2.18
  - @backstage/plugin-tech-insights-backend@0.5.28
  - @backstage/plugin-app-backend@0.3.62
  - @backstage/plugin-permission-node@0.7.25
  - @backstage/plugin-todo-backend@0.3.12
  - @backstage/plugin-tech-insights-node@0.5.0
  - @backstage/plugin-badges-backend@0.3.11
  - example-app@0.2.93
  - @backstage/plugin-catalog-backend-module-scaffolder-entity-model@0.1.11
  - @backstage/plugin-explore-backend@0.0.24
  - @backstage/plugin-rollbar-backend@0.1.59
  - @backstage/plugin-kafka-backend@0.3.12
  - @backstage/catalog-model@1.4.5
  - @backstage/plugin-azure-sites-common@0.1.3

## 0.2.93-next.2

### Patch Changes

- Updated dependencies
  - @backstage/plugin-scaffolder-backend@1.22.0-next.2
  - @backstage/plugin-scaffolder-backend-module-rails@0.4.31-next.2
  - @backstage/plugin-catalog-backend-module-unprocessed@0.3.11-next.2
  - @backstage/plugin-catalog-backend@1.18.0-next.2
  - @backstage/plugin-code-coverage-backend@0.2.28-next.2
  - @backstage/plugin-devtools-backend@0.3.0-next.2
  - @backstage/plugin-jenkins-backend@0.4.0-next.2
  - @backstage/plugin-search-backend@1.5.4-next.2
  - @backstage/integration@1.9.1-next.2
  - @backstage/plugin-techdocs-backend@1.10.0-next.2
  - @backstage/plugin-scaffolder-backend-module-gitlab@0.3.0-next.2
  - @backstage/plugin-signals-node@0.1.0-next.2
  - @backstage/catalog-client@1.6.1-next.1
  - @backstage/plugin-linguist-backend@0.5.11-next.2
  - @backstage/plugin-kubernetes-backend@0.16.0-next.2
  - @backstage/plugin-todo-backend@0.3.12-next.2
  - @backstage/plugin-signals-backend@0.1.0-next.2
  - @backstage/plugin-scaffolder-backend-module-confluence-to-markdown@0.2.15-next.2
  - @backstage/backend-common@0.21.4-next.2
  - @backstage/plugin-adr-backend@0.4.11-next.2
  - @backstage/plugin-azure-devops-backend@0.6.0-next.2
  - example-app@0.2.93-next.2
  - @backstage/plugin-search-backend-module-techdocs@0.1.18-next.2
  - @backstage/plugin-auth-backend@0.22.0-next.2
  - @backstage/plugin-app-backend@0.3.62-next.2
  - @backstage/plugin-auth-node@0.4.9-next.2
  - @backstage/plugin-badges-backend@0.3.11-next.2
  - @backstage/plugin-catalog-node@1.8.0-next.2
  - @backstage/plugin-entity-feedback-backend@0.2.11-next.2
  - @backstage/plugin-lighthouse-backend@0.4.6-next.2
  - @backstage/plugin-playlist-backend@0.3.18-next.2
  - @backstage/plugin-search-backend-module-catalog@0.1.18-next.2
  - @backstage/plugin-tech-insights-backend@0.5.28-next.2
  - @backstage/backend-tasks@0.5.19-next.2
  - @backstage/catalog-model@1.4.5-next.0
  - @backstage/config@1.2.0-next.1
  - @backstage/plugin-azure-sites-common@0.1.3-next.1
  - @backstage/plugin-catalog-backend-module-scaffolder-entity-model@0.1.11-next.2
  - @backstage/plugin-events-backend@0.3.0-next.2
  - @backstage/plugin-events-node@0.3.0-next.2
  - @backstage/plugin-explore-backend@0.0.24-next.2
  - @backstage/plugin-kafka-backend@0.3.12-next.2
  - @backstage/plugin-nomad-backend@0.1.16-next.2
  - @backstage/plugin-permission-backend@0.5.37-next.2
  - @backstage/plugin-permission-common@0.7.13-next.1
  - @backstage/plugin-permission-node@0.7.25-next.2
  - @backstage/plugin-proxy-backend@0.4.12-next.2
  - @backstage/plugin-rollbar-backend@0.1.59-next.2
  - @backstage/plugin-search-backend-module-elasticsearch@1.3.17-next.2
  - @backstage/plugin-search-backend-module-explore@0.1.18-next.2
  - @backstage/plugin-search-backend-module-pg@0.5.23-next.2
  - @backstage/plugin-search-backend-node@1.2.18-next.2
  - @backstage/plugin-tech-insights-backend-module-jsonfc@0.1.46-next.2
  - @backstage/plugin-tech-insights-node@0.5.0-next.2

## 0.2.93-next.1

### Patch Changes

- Updated dependencies
  - @backstage/config@1.2.0-next.1
  - @backstage/plugin-entity-feedback-backend@0.2.11-next.1
  - @backstage/plugin-scaffolder-backend@1.22.0-next.1
  - @backstage/plugin-search-backend-module-elasticsearch@1.3.17-next.1
  - @backstage/plugin-app-backend@0.3.62-next.1
  - @backstage/plugin-signals-backend@0.1.0-next.1
  - @backstage/plugin-signals-node@0.1.0-next.1
  - @backstage/plugin-azure-devops-backend@0.6.0-next.1
  - @backstage/plugin-kubernetes-backend@0.16.0-next.1
  - example-app@0.2.93-next.1
  - @backstage/backend-common@0.21.4-next.1
  - @backstage/backend-tasks@0.5.19-next.1
  - @backstage/integration@1.9.1-next.1
  - @backstage/plugin-adr-backend@0.4.11-next.1
  - @backstage/plugin-auth-backend@0.22.0-next.1
  - @backstage/plugin-auth-node@0.4.9-next.1
  - @backstage/plugin-badges-backend@0.3.11-next.1
  - @backstage/plugin-catalog-backend@1.18.0-next.1
  - @backstage/plugin-code-coverage-backend@0.2.28-next.1
  - @backstage/plugin-devtools-backend@0.3.0-next.1
  - @backstage/plugin-events-backend@0.3.0-next.1
  - @backstage/plugin-explore-backend@0.0.24-next.1
  - @backstage/plugin-jenkins-backend@0.4.0-next.1
  - @backstage/plugin-kafka-backend@0.3.12-next.1
  - @backstage/plugin-lighthouse-backend@0.4.6-next.1
  - @backstage/plugin-linguist-backend@0.5.11-next.1
  - @backstage/plugin-nomad-backend@0.1.16-next.1
  - @backstage/plugin-permission-backend@0.5.37-next.1
  - @backstage/plugin-permission-common@0.7.13-next.1
  - @backstage/plugin-permission-node@0.7.25-next.1
  - @backstage/plugin-playlist-backend@0.3.18-next.1
  - @backstage/plugin-proxy-backend@0.4.12-next.1
  - @backstage/plugin-rollbar-backend@0.1.59-next.1
  - @backstage/plugin-scaffolder-backend-module-confluence-to-markdown@0.2.15-next.1
  - @backstage/plugin-scaffolder-backend-module-gitlab@0.2.17-next.1
  - @backstage/plugin-scaffolder-backend-module-rails@0.4.31-next.1
  - @backstage/plugin-search-backend@1.5.4-next.1
  - @backstage/plugin-search-backend-module-catalog@0.1.18-next.1
  - @backstage/plugin-search-backend-module-explore@0.1.18-next.1
  - @backstage/plugin-search-backend-module-pg@0.5.23-next.1
  - @backstage/plugin-search-backend-module-techdocs@0.1.18-next.1
  - @backstage/plugin-search-backend-node@1.2.18-next.1
  - @backstage/plugin-tech-insights-backend@0.5.28-next.1
  - @backstage/plugin-tech-insights-backend-module-jsonfc@0.1.46-next.1
  - @backstage/plugin-tech-insights-node@0.5.0-next.1
  - @backstage/plugin-techdocs-backend@1.9.7-next.1
  - @backstage/plugin-todo-backend@0.3.12-next.1
  - @backstage/catalog-client@1.6.1-next.0
  - @backstage/catalog-model@1.4.5-next.0
  - @backstage/plugin-azure-sites-common@0.1.3-next.1
  - @backstage/plugin-catalog-backend-module-scaffolder-entity-model@0.1.11-next.1
  - @backstage/plugin-catalog-backend-module-unprocessed@0.3.11-next.1
  - @backstage/plugin-catalog-node@1.8.0-next.1
  - @backstage/plugin-events-node@0.3.0-next.1

## 0.2.93-next.0

### Patch Changes

- Updated dependencies
  - @backstage/plugin-events-backend@0.3.0-next.0
  - @backstage/plugin-events-node@0.3.0-next.0
  - @backstage/plugin-linguist-backend@0.5.10-next.0
  - @backstage/backend-common@0.21.3-next.0
  - @backstage/plugin-auth-node@0.4.8-next.0
  - @backstage/plugin-lighthouse-backend@0.4.5-next.0
  - @backstage/plugin-search-backend-module-elasticsearch@1.3.16-next.0
  - @backstage/plugin-search-backend-module-pg@0.5.22-next.0
  - @backstage/plugin-playlist-backend@0.3.17-next.0
  - @backstage/plugin-code-coverage-backend@0.2.27-next.0
  - @backstage/plugin-entity-feedback-backend@0.2.10-next.0
  - @backstage/plugin-catalog-backend@1.18.0-next.0
  - @backstage/plugin-auth-backend@0.22.0-next.0
  - @backstage/plugin-jenkins-backend@0.4.0-next.0
  - @backstage/plugin-azure-devops-backend@0.6.0-next.0
  - @backstage/plugin-scaffolder-backend-module-confluence-to-markdown@0.2.14-next.0
  - @backstage/plugin-scaffolder-backend-module-gitlab@0.2.16-next.0
  - @backstage/plugin-scaffolder-backend-module-rails@0.4.30-next.0
  - @backstage/plugin-scaffolder-backend@1.22.0-next.0
  - @backstage/plugin-permission-common@0.7.13-next.0
  - @backstage/plugin-search-backend-module-techdocs@0.1.17-next.0
  - @backstage/plugin-search-backend-module-catalog@0.1.17-next.0
  - @backstage/plugin-search-backend-module-explore@0.1.17-next.0
  - @backstage/plugin-catalog-node@1.8.0-next.0
  - @backstage/plugin-kubernetes-backend@0.16.0-next.0
  - @backstage/plugin-adr-backend@0.4.10-next.0
  - @backstage/plugin-proxy-backend@0.4.11-next.0
  - @backstage/backend-tasks@0.5.18-next.0
  - @backstage/plugin-search-backend-node@1.2.17-next.0
  - @backstage/plugin-signals-backend@0.0.4-next.0
  - @backstage/plugin-signals-node@0.0.4-next.0
  - @backstage/plugin-tech-insights-backend@0.5.27-next.0
  - @backstage/plugin-search-backend@1.5.3-next.0
  - @backstage/plugin-devtools-backend@0.3.0-next.0
  - @backstage/plugin-permission-node@0.7.24-next.0
  - @backstage/plugin-tech-insights-node@0.5.0-next.0
  - @backstage/plugin-badges-backend@0.3.10-next.0
  - @backstage/plugin-permission-backend@0.5.36-next.0
  - @backstage/plugin-app-backend@0.3.61-next.0
  - @backstage/plugin-catalog-backend-module-scaffolder-entity-model@0.1.10-next.0
  - @backstage/plugin-explore-backend@0.0.23-next.0
  - @backstage/plugin-rollbar-backend@0.1.58-next.0
  - @backstage/plugin-tech-insights-backend-module-jsonfc@0.1.45-next.0
  - @backstage/plugin-techdocs-backend@1.9.6-next.0
  - @backstage/plugin-kafka-backend@0.3.11-next.0
  - @backstage/plugin-nomad-backend@0.1.15-next.0
  - @backstage/plugin-todo-backend@0.3.11-next.0
  - @backstage/plugin-catalog-backend-module-unprocessed@0.3.10-next.0
  - example-app@0.2.93-next.0
  - @backstage/catalog-client@1.6.1-next.0
  - @backstage/catalog-model@1.4.5-next.0
  - @backstage/config@1.1.2-next.0
  - @backstage/integration@1.9.1-next.0
  - @backstage/plugin-azure-sites-common@0.1.3-next.0

## 0.2.92

### Patch Changes

- Updated dependencies
  - @backstage/backend-common@0.21.0
  - @backstage/plugin-scaffolder-backend-module-rails@0.4.27
  - @backstage/plugin-catalog-backend-module-unprocessed@0.3.7
  - @backstage/plugin-scaffolder-backend@1.21.0
  - @backstage/plugin-badges-backend@0.3.7
  - @backstage/plugin-azure-devops-backend@0.5.2
  - @backstage/plugin-explore-backend@0.0.20
  - @backstage/plugin-auth-backend@0.21.0
  - @backstage/plugin-tech-insights-backend-module-jsonfc@0.1.42
  - @backstage/plugin-auth-node@0.4.4
  - @backstage/plugin-entity-feedback-backend@0.2.7
  - @backstage/plugin-lighthouse-backend@0.4.2
  - @backstage/plugin-devtools-backend@0.2.7
  - @backstage/plugin-linguist-backend@0.5.7
  - @backstage/plugin-adr-backend@0.4.7
  - @backstage/plugin-kubernetes-backend@0.15.0
  - @backstage/plugin-scaffolder-backend-module-confluence-to-markdown@0.2.11
  - @backstage/plugin-scaffolder-backend-module-gitlab@0.2.13
  - @backstage/plugin-signals-backend@0.0.1
  - @backstage/plugin-signals-node@0.0.1
  - @backstage/plugin-tech-insights-backend@0.5.24
  - @backstage/plugin-tech-insights-node@0.4.16
  - @backstage/plugin-search-backend-module-techdocs@0.1.14
  - @backstage/plugin-search-backend-module-catalog@0.1.14
  - @backstage/plugin-search-backend-module-explore@0.1.14
  - @backstage/plugin-code-coverage-backend@0.2.24
  - @backstage/plugin-playlist-backend@0.3.14
  - @backstage/plugin-catalog-backend@1.17.0
  - @backstage/plugin-jenkins-backend@0.3.4
  - @backstage/plugin-rollbar-backend@0.1.55
  - @backstage/backend-tasks@0.5.15
  - @backstage/plugin-events-backend@0.2.19
  - @backstage/plugin-nomad-backend@0.1.12
  - @backstage/plugin-app-backend@0.3.58
  - @backstage/catalog-model@1.4.4
  - @backstage/integration@1.9.0
  - @backstage/catalog-client@1.6.0
  - @backstage/plugin-search-backend@1.5.0
  - @backstage/plugin-todo-backend@0.3.8
  - @backstage/plugin-catalog-backend-module-scaffolder-entity-model@0.1.7
  - @backstage/plugin-techdocs-backend@1.9.3
  - @backstage/plugin-catalog-node@1.7.0
  - @backstage/plugin-azure-sites-common@0.1.2
  - example-app@0.2.92
  - @backstage/plugin-kafka-backend@0.3.8
  - @backstage/plugin-permission-backend@0.5.33
  - @backstage/plugin-permission-node@0.7.21
  - @backstage/plugin-proxy-backend@0.4.8
  - @backstage/plugin-search-backend-module-elasticsearch@1.3.13
  - @backstage/plugin-search-backend-module-pg@0.5.19
  - @backstage/plugin-search-backend-node@1.2.14
  - @backstage/config@1.1.1
  - @backstage/plugin-events-node@0.2.19
  - @backstage/plugin-permission-common@0.7.12
  - @backstage/plugin-search-common@1.2.10

## 0.2.92-next.3

### Patch Changes

- Updated dependencies
  - @backstage/backend-common@0.21.0-next.3
  - @backstage/plugin-badges-backend@0.3.7-next.3
  - @backstage/plugin-kubernetes-backend@0.15.0-next.3
  - @backstage/plugin-scaffolder-backend-module-gitlab@0.2.13-next.3
  - @backstage/integration@1.9.0-next.1
  - @backstage/backend-tasks@0.5.15-next.3
  - @backstage/plugin-catalog-backend-module-scaffolder-entity-model@0.1.7-next.3
  - @backstage/plugin-signals-backend@0.0.1-next.3
  - @backstage/plugin-signals-node@0.0.1-next.3
  - @backstage/plugin-catalog-backend@1.17.0-next.3
  - @backstage/plugin-scaffolder-backend-module-confluence-to-markdown@0.2.11-next.3
  - @backstage/plugin-app-backend@0.3.58-next.3
  - @backstage/plugin-auth-backend@0.21.0-next.3
  - @backstage/plugin-catalog-node@1.6.2-next.3
  - @backstage/plugin-adr-backend@0.4.7-next.3
  - @backstage/plugin-auth-node@0.4.4-next.3
  - @backstage/plugin-azure-devops-backend@0.5.2-next.3
  - @backstage/plugin-code-coverage-backend@0.2.24-next.3
  - @backstage/plugin-devtools-backend@0.2.7-next.3
  - @backstage/plugin-entity-feedback-backend@0.2.7-next.3
  - @backstage/plugin-events-backend@0.2.19-next.3
  - @backstage/plugin-explore-backend@0.0.20-next.3
  - @backstage/plugin-jenkins-backend@0.3.4-next.3
  - @backstage/plugin-kafka-backend@0.3.8-next.3
  - @backstage/plugin-lighthouse-backend@0.4.2-next.3
  - @backstage/plugin-linguist-backend@0.5.7-next.3
  - @backstage/plugin-nomad-backend@0.1.12-next.3
  - @backstage/plugin-permission-backend@0.5.33-next.3
  - @backstage/plugin-permission-node@0.7.21-next.3
  - @backstage/plugin-playlist-backend@0.3.14-next.3
  - @backstage/plugin-proxy-backend@0.4.8-next.3
  - @backstage/plugin-rollbar-backend@0.1.55-next.3
  - @backstage/plugin-scaffolder-backend@1.21.0-next.3
  - @backstage/plugin-scaffolder-backend-module-rails@0.4.27-next.3
  - @backstage/plugin-search-backend@1.5.0-next.3
  - @backstage/plugin-search-backend-module-catalog@0.1.14-next.3
  - @backstage/plugin-search-backend-module-elasticsearch@1.3.13-next.3
  - @backstage/plugin-search-backend-module-explore@0.1.14-next.3
  - @backstage/plugin-search-backend-module-pg@0.5.19-next.3
  - @backstage/plugin-search-backend-module-techdocs@0.1.14-next.3
  - @backstage/plugin-search-backend-node@1.2.14-next.3
  - @backstage/plugin-tech-insights-backend@0.5.24-next.3
  - @backstage/plugin-tech-insights-backend-module-jsonfc@0.1.42-next.3
  - @backstage/plugin-tech-insights-node@0.4.16-next.3
  - @backstage/plugin-techdocs-backend@1.9.3-next.3
  - @backstage/plugin-todo-backend@0.3.8-next.3
  - example-app@0.2.92-next.3
  - @backstage/catalog-client@1.6.0-next.1
  - @backstage/catalog-model@1.4.4-next.0
  - @backstage/config@1.1.1
  - @backstage/plugin-azure-sites-common@0.1.2-next.0
  - @backstage/plugin-catalog-backend-module-unprocessed@0.3.7-next.3
  - @backstage/plugin-events-node@0.2.19-next.3
  - @backstage/plugin-permission-common@0.7.12
  - @backstage/plugin-search-common@1.2.10

## 0.2.92-next.2

### Patch Changes

- Updated dependencies
  - @backstage/plugin-scaffolder-backend@1.21.0-next.2
  - @backstage/plugin-auth-backend@0.21.0-next.2
  - @backstage/plugin-tech-insights-backend-module-jsonfc@0.1.42-next.2
  - @backstage/backend-common@0.21.0-next.2
  - @backstage/plugin-signals-backend@0.0.1-next.2
  - @backstage/plugin-signals-node@0.0.1-next.2
  - @backstage/plugin-kubernetes-backend@0.15.0-next.2
  - @backstage/plugin-tech-insights-backend@0.5.24-next.2
  - @backstage/plugin-tech-insights-node@0.4.16-next.2
  - @backstage/plugin-scaffolder-backend-module-confluence-to-markdown@0.2.11-next.2
  - @backstage/plugin-catalog-backend-module-unprocessed@0.3.7-next.2
  - @backstage/plugin-scaffolder-backend-module-rails@0.4.27-next.2
  - @backstage/plugin-search-backend-module-techdocs@0.1.14-next.2
  - @backstage/plugin-search-backend-module-catalog@0.1.14-next.2
  - @backstage/plugin-search-backend-module-explore@0.1.14-next.2
  - @backstage/plugin-entity-feedback-backend@0.2.7-next.2
  - @backstage/plugin-code-coverage-backend@0.2.24-next.2
  - @backstage/plugin-azure-devops-backend@0.5.2-next.2
  - @backstage/plugin-lighthouse-backend@0.4.2-next.2
  - @backstage/plugin-devtools-backend@0.2.7-next.2
  - @backstage/plugin-linguist-backend@0.5.7-next.2
  - @backstage/plugin-playlist-backend@0.3.14-next.2
  - @backstage/plugin-catalog-backend@1.17.0-next.2
  - @backstage/plugin-explore-backend@0.0.20-next.2
  - @backstage/plugin-jenkins-backend@0.3.4-next.2
  - @backstage/plugin-rollbar-backend@0.1.55-next.2
  - @backstage/backend-tasks@0.5.15-next.2
  - @backstage/plugin-badges-backend@0.3.7-next.2
  - @backstage/plugin-events-backend@0.2.19-next.2
  - @backstage/plugin-nomad-backend@0.1.12-next.2
  - @backstage/plugin-adr-backend@0.4.7-next.2
  - @backstage/plugin-app-backend@0.3.58-next.2
  - @backstage/plugin-auth-node@0.4.4-next.2
  - example-app@0.2.92-next.2
  - @backstage/plugin-todo-backend@0.3.8-next.2
  - @backstage/plugin-kafka-backend@0.3.8-next.2
  - @backstage/plugin-permission-backend@0.5.33-next.2
  - @backstage/plugin-permission-node@0.7.21-next.2
  - @backstage/plugin-proxy-backend@0.4.8-next.2
  - @backstage/plugin-search-backend@1.5.0-next.2
  - @backstage/plugin-search-backend-module-elasticsearch@1.3.13-next.2
  - @backstage/plugin-search-backend-module-pg@0.5.19-next.2
  - @backstage/plugin-search-backend-node@1.2.14-next.2
  - @backstage/plugin-techdocs-backend@1.9.3-next.2
  - @backstage/plugin-catalog-backend-module-scaffolder-entity-model@0.1.7-next.2
  - @backstage/plugin-catalog-node@1.6.2-next.2
  - @backstage/plugin-events-node@0.2.19-next.2
  - @backstage/config@1.1.1
  - @backstage/catalog-client@1.6.0-next.1
  - @backstage/catalog-model@1.4.4-next.0
  - @backstage/integration@1.9.0-next.0
  - @backstage/plugin-azure-sites-common@0.1.2-next.0
  - @backstage/plugin-permission-common@0.7.12
  - @backstage/plugin-search-common@1.2.10

## 0.2.92-next.1

### Patch Changes

- Updated dependencies
  - @backstage/plugin-scaffolder-backend@1.21.0-next.1
  - @backstage/plugin-azure-devops-backend@0.5.2-next.1
  - @backstage/catalog-model@1.4.4-next.0
  - @backstage/catalog-client@1.6.0-next.1
  - @backstage/plugin-catalog-backend@1.17.0-next.1
  - @backstage/backend-common@0.21.0-next.1
  - @backstage/plugin-auth-backend@0.20.4-next.1
  - @backstage/integration@1.9.0-next.0
  - @backstage/plugin-azure-sites-common@0.1.2-next.0
  - example-app@0.2.92-next.1
  - @backstage/backend-tasks@0.5.15-next.1
  - @backstage/config@1.1.1
  - @backstage/plugin-adr-backend@0.4.7-next.1
  - @backstage/plugin-app-backend@0.3.58-next.1
  - @backstage/plugin-auth-node@0.4.4-next.1
  - @backstage/plugin-badges-backend@0.3.7-next.1
  - @backstage/plugin-catalog-backend-module-scaffolder-entity-model@0.1.7-next.1
  - @backstage/plugin-catalog-backend-module-unprocessed@0.3.7-next.1
  - @backstage/plugin-catalog-node@1.6.2-next.1
  - @backstage/plugin-code-coverage-backend@0.2.24-next.1
  - @backstage/plugin-devtools-backend@0.2.7-next.1
  - @backstage/plugin-entity-feedback-backend@0.2.7-next.1
  - @backstage/plugin-events-backend@0.2.19-next.1
  - @backstage/plugin-events-node@0.2.19-next.1
  - @backstage/plugin-explore-backend@0.0.20-next.1
  - @backstage/plugin-jenkins-backend@0.3.4-next.1
  - @backstage/plugin-kafka-backend@0.3.8-next.1
  - @backstage/plugin-kubernetes-backend@0.14.2-next.1
  - @backstage/plugin-lighthouse-backend@0.4.2-next.1
  - @backstage/plugin-linguist-backend@0.5.7-next.1
  - @backstage/plugin-nomad-backend@0.1.12-next.1
  - @backstage/plugin-permission-backend@0.5.33-next.1
  - @backstage/plugin-permission-common@0.7.12
  - @backstage/plugin-permission-node@0.7.21-next.1
  - @backstage/plugin-playlist-backend@0.3.14-next.1
  - @backstage/plugin-proxy-backend@0.4.8-next.1
  - @backstage/plugin-rollbar-backend@0.1.55-next.1
  - @backstage/plugin-scaffolder-backend-module-confluence-to-markdown@0.2.11-next.1
  - @backstage/plugin-scaffolder-backend-module-rails@0.4.27-next.1
  - @backstage/plugin-search-backend@1.5.0-next.1
  - @backstage/plugin-search-backend-module-catalog@0.1.14-next.1
  - @backstage/plugin-search-backend-module-elasticsearch@1.3.13-next.1
  - @backstage/plugin-search-backend-module-explore@0.1.14-next.1
  - @backstage/plugin-search-backend-module-pg@0.5.19-next.1
  - @backstage/plugin-search-backend-module-techdocs@0.1.14-next.1
  - @backstage/plugin-search-backend-node@1.2.14-next.1
  - @backstage/plugin-search-common@1.2.10
  - @backstage/plugin-signals-backend@0.0.1-next.1
  - @backstage/plugin-signals-node@0.0.1-next.1
  - @backstage/plugin-tech-insights-backend@0.5.24-next.1
  - @backstage/plugin-tech-insights-backend-module-jsonfc@0.1.42-next.1
  - @backstage/plugin-tech-insights-node@0.4.16-next.1
  - @backstage/plugin-techdocs-backend@1.9.3-next.1
  - @backstage/plugin-todo-backend@0.3.8-next.1

## 0.2.92-next.0

### Patch Changes

- Updated dependencies
  - @backstage/plugin-scaffolder-backend-module-rails@0.4.27-next.0
  - @backstage/plugin-azure-devops-backend@0.5.2-next.0
  - @backstage/plugin-explore-backend@0.0.20-next.0
  - @backstage/plugin-auth-backend@0.20.4-next.0
  - @backstage/backend-common@0.21.0-next.0
  - @backstage/plugin-kubernetes-backend@0.14.2-next.0
  - @backstage/plugin-scaffolder-backend-module-confluence-to-markdown@0.2.11-next.0
  - @backstage/plugin-catalog-backend@1.17.0-next.0
  - @backstage/plugin-search-backend@1.5.0-next.0
  - @backstage/plugin-todo-backend@0.3.8-next.0
  - @backstage/catalog-client@1.6.0-next.0
  - @backstage/plugin-signals-backend@0.0.1-next.0
  - @backstage/plugin-signals-node@0.0.1-next.0
  - @backstage/plugin-scaffolder-backend@1.21.0-next.0
  - @backstage/plugin-app-backend@0.3.58-next.0
  - example-app@0.2.92-next.0
  - @backstage/backend-tasks@0.5.15-next.0
  - @backstage/plugin-auth-node@0.4.4-next.0
  - @backstage/plugin-badges-backend@0.3.7-next.0
  - @backstage/plugin-catalog-backend-module-scaffolder-entity-model@0.1.7-next.0
  - @backstage/plugin-catalog-node@1.6.2-next.0
  - @backstage/plugin-entity-feedback-backend@0.2.7-next.0
  - @backstage/plugin-events-backend@0.2.19-next.0
  - @backstage/plugin-linguist-backend@0.5.7-next.0
  - @backstage/plugin-permission-node@0.7.21-next.0
  - @backstage/plugin-playlist-backend@0.3.14-next.0
  - @backstage/plugin-proxy-backend@0.4.8-next.0
  - @backstage/plugin-rollbar-backend@0.1.55-next.0
  - @backstage/plugin-search-backend-module-catalog@0.1.14-next.0
  - @backstage/plugin-search-backend-module-explore@0.1.14-next.0
  - @backstage/plugin-search-backend-module-pg@0.5.19-next.0
  - @backstage/plugin-search-backend-module-techdocs@0.1.14-next.0
  - @backstage/plugin-tech-insights-backend@0.5.24-next.0
  - @backstage/plugin-techdocs-backend@1.9.3-next.0
  - @backstage/plugin-adr-backend@0.4.7-next.0
  - @backstage/plugin-azure-sites-backend@0.1.20-next.0
  - @backstage/plugin-code-coverage-backend@0.2.24-next.0
  - @backstage/plugin-devtools-backend@0.2.7-next.0
  - @backstage/plugin-jenkins-backend@0.3.4-next.0
  - @backstage/plugin-kafka-backend@0.3.8-next.0
  - @backstage/plugin-lighthouse-backend@0.4.2-next.0
  - @backstage/plugin-nomad-backend@0.1.12-next.0
  - @backstage/plugin-permission-backend@0.5.33-next.0
  - @backstage/plugin-search-backend-module-elasticsearch@1.3.13-next.0
  - @backstage/plugin-search-backend-node@1.2.14-next.0
  - @backstage/plugin-tech-insights-backend-module-jsonfc@0.1.42-next.0
  - @backstage/plugin-tech-insights-node@0.4.16-next.0
  - @backstage/catalog-model@1.4.3
  - @backstage/config@1.1.1
  - @backstage/integration@1.8.0
  - @backstage/plugin-catalog-backend-module-unprocessed@0.3.7-next.0
  - @backstage/plugin-events-node@0.2.19-next.0
  - @backstage/plugin-permission-common@0.7.12
  - @backstage/plugin-search-common@1.2.10

## 0.2.91

### Patch Changes

- Updated dependencies
  - @backstage/plugin-auth-backend@0.20.3
  - @backstage/backend-common@0.20.1
  - @backstage/plugin-scaffolder-backend@1.20.0
  - @backstage/catalog-client@1.5.2
  - @backstage/plugin-scaffolder-backend-module-confluence-to-markdown@0.2.10
  - @backstage/plugin-events-backend@0.2.18
  - @backstage/plugin-search-backend-module-techdocs@0.1.13
  - @backstage/plugin-search-backend-module-catalog@0.1.13
  - @backstage/plugin-search-backend-module-explore@0.1.13
  - @backstage/plugin-azure-devops-backend@0.5.1
  - @backstage/plugin-catalog-backend-module-scaffolder-entity-model@0.1.6
  - @backstage/plugin-tech-insights-backend-module-jsonfc@0.1.41
  - @backstage/plugin-entity-feedback-backend@0.2.6
  - @backstage/plugin-code-coverage-backend@0.2.23
  - @backstage/plugin-azure-sites-backend@0.1.19
  - @backstage/plugin-tech-insights-node@0.4.15
  - @backstage/plugin-devtools-backend@0.2.6
  - @backstage/plugin-linguist-backend@0.5.6
  - @backstage/plugin-playlist-backend@0.3.13
  - @backstage/plugin-techdocs-backend@1.9.2
  - @backstage/plugin-explore-backend@0.0.19
  - @backstage/plugin-jenkins-backend@0.3.3
  - @backstage/plugin-badges-backend@0.3.6
  - @backstage/plugin-search-backend@1.4.9
  - @backstage/plugin-kafka-backend@0.3.7
  - @backstage/plugin-nomad-backend@0.1.11
  - @backstage/plugin-catalog-node@1.6.1
  - @backstage/plugin-todo-backend@0.3.7
  - @backstage/plugin-adr-backend@0.4.6
  - @backstage/plugin-app-backend@0.3.57
  - @backstage/plugin-permission-backend@0.5.32
  - @backstage/plugin-permission-common@0.7.12
  - @backstage/plugin-permission-node@0.7.20
  - @backstage/plugin-catalog-backend@1.16.1
  - example-app@0.2.91
  - @backstage/backend-tasks@0.5.14
  - @backstage/plugin-auth-node@0.4.3
  - @backstage/plugin-kubernetes-backend@0.14.1
  - @backstage/plugin-lighthouse-backend@0.4.1
  - @backstage/plugin-proxy-backend@0.4.7
  - @backstage/plugin-rollbar-backend@0.1.54
  - @backstage/plugin-scaffolder-backend-module-rails@0.4.26
  - @backstage/plugin-search-backend-module-elasticsearch@1.3.12
  - @backstage/plugin-search-backend-module-pg@0.5.18
  - @backstage/plugin-search-backend-node@1.2.13
  - @backstage/plugin-tech-insights-backend@0.5.23
  - @backstage/catalog-model@1.4.3
  - @backstage/config@1.1.1
  - @backstage/integration@1.8.0
  - @backstage/plugin-catalog-backend-module-unprocessed@0.3.6
  - @backstage/plugin-events-node@0.2.18
  - @backstage/plugin-search-common@1.2.10

## 0.2.91-next.2

### Patch Changes

- Updated dependencies
  - example-app@0.2.91-next.2
  - @backstage/backend-common@0.20.1-next.2
  - @backstage/plugin-adr-backend@0.4.6-next.2
  - @backstage/plugin-app-backend@0.3.57-next.2
  - @backstage/plugin-auth-backend@0.20.3-next.2
  - @backstage/plugin-auth-node@0.4.3-next.2
  - @backstage/plugin-azure-devops-backend@0.5.1-next.2
  - @backstage/plugin-badges-backend@0.3.6-next.2
  - @backstage/plugin-catalog-backend@1.16.1-next.2
  - @backstage/plugin-catalog-backend-module-scaffolder-entity-model@0.1.6-next.2
  - @backstage/plugin-catalog-backend-module-unprocessed@0.3.6-next.2
  - @backstage/plugin-catalog-node@1.6.1-next.2
  - @backstage/plugin-code-coverage-backend@0.2.23-next.2
  - @backstage/plugin-devtools-backend@0.2.6-next.2
  - @backstage/plugin-entity-feedback-backend@0.2.6-next.2
  - @backstage/plugin-events-backend@0.2.18-next.2
  - @backstage/plugin-events-node@0.2.18-next.2
  - @backstage/plugin-jenkins-backend@0.3.3-next.2
  - @backstage/plugin-kafka-backend@0.3.7-next.2
  - @backstage/plugin-kubernetes-backend@0.14.1-next.2
  - @backstage/plugin-lighthouse-backend@0.4.1-next.2
  - @backstage/plugin-linguist-backend@0.5.6-next.2
  - @backstage/plugin-nomad-backend@0.1.11-next.2
  - @backstage/plugin-permission-backend@0.5.32-next.2
  - @backstage/plugin-permission-node@0.7.20-next.2
  - @backstage/plugin-playlist-backend@0.3.13-next.2
  - @backstage/plugin-proxy-backend@0.4.7-next.2
  - @backstage/plugin-scaffolder-backend@1.19.3-next.2
  - @backstage/plugin-search-backend@1.4.9-next.2
  - @backstage/plugin-search-backend-module-catalog@0.1.13-next.2
  - @backstage/plugin-search-backend-module-elasticsearch@1.3.12-next.2
  - @backstage/plugin-search-backend-module-explore@0.1.13-next.2
  - @backstage/plugin-search-backend-module-pg@0.5.18-next.2
  - @backstage/plugin-search-backend-module-techdocs@0.1.13-next.2
  - @backstage/plugin-search-backend-node@1.2.13-next.2
  - @backstage/plugin-techdocs-backend@1.9.2-next.2
  - @backstage/plugin-todo-backend@0.3.7-next.2
  - @backstage/backend-tasks@0.5.14-next.2
  - @backstage/plugin-azure-sites-backend@0.1.19-next.2
  - @backstage/plugin-explore-backend@0.0.19-next.2
  - @backstage/plugin-rollbar-backend@0.1.54-next.2
  - @backstage/plugin-scaffolder-backend-module-confluence-to-markdown@0.2.10-next.2
  - @backstage/plugin-scaffolder-backend-module-rails@0.4.26-next.2
  - @backstage/plugin-tech-insights-backend@0.5.23-next.2
  - @backstage/plugin-tech-insights-backend-module-jsonfc@0.1.41-next.2
  - @backstage/plugin-tech-insights-node@0.4.15-next.2

## 0.2.91-next.1

### Patch Changes

- Updated dependencies
  - @backstage/plugin-scaffolder-backend-module-confluence-to-markdown@0.2.10-next.1
  - example-app@0.2.91-next.1
  - @backstage/backend-common@0.20.1-next.1
  - @backstage/integration@1.8.0
  - @backstage/plugin-app-backend@0.3.57-next.1
  - @backstage/plugin-devtools-backend@0.2.6-next.1
  - @backstage/plugin-proxy-backend@0.4.7-next.1
  - @backstage/config@1.1.1
  - @backstage/plugin-kubernetes-backend@0.14.1-next.1
  - @backstage/backend-tasks@0.5.14-next.1
  - @backstage/plugin-adr-backend@0.4.6-next.1
  - @backstage/plugin-auth-backend@0.20.3-next.1
  - @backstage/plugin-auth-node@0.4.3-next.1
  - @backstage/plugin-azure-devops-backend@0.5.1-next.1
  - @backstage/plugin-azure-sites-backend@0.1.19-next.1
  - @backstage/plugin-badges-backend@0.3.6-next.1
  - @backstage/plugin-catalog-backend@1.16.1-next.1
  - @backstage/plugin-code-coverage-backend@0.2.23-next.1
  - @backstage/plugin-entity-feedback-backend@0.2.6-next.1
  - @backstage/plugin-events-backend@0.2.18-next.1
  - @backstage/plugin-explore-backend@0.0.19-next.1
  - @backstage/plugin-jenkins-backend@0.3.3-next.1
  - @backstage/plugin-kafka-backend@0.3.7-next.1
  - @backstage/plugin-lighthouse-backend@0.4.1-next.1
  - @backstage/plugin-linguist-backend@0.5.6-next.1
  - @backstage/plugin-nomad-backend@0.1.11-next.1
  - @backstage/plugin-permission-backend@0.5.32-next.1
  - @backstage/plugin-permission-node@0.7.20-next.1
  - @backstage/plugin-playlist-backend@0.3.13-next.1
  - @backstage/plugin-rollbar-backend@0.1.54-next.1
  - @backstage/plugin-scaffolder-backend@1.19.3-next.1
  - @backstage/plugin-scaffolder-backend-module-rails@0.4.26-next.1
  - @backstage/plugin-search-backend@1.4.9-next.1
  - @backstage/plugin-search-backend-module-catalog@0.1.13-next.1
  - @backstage/plugin-search-backend-module-elasticsearch@1.3.12-next.1
  - @backstage/plugin-search-backend-module-explore@0.1.13-next.1
  - @backstage/plugin-search-backend-module-pg@0.5.18-next.1
  - @backstage/plugin-search-backend-module-techdocs@0.1.13-next.1
  - @backstage/plugin-search-backend-node@1.2.13-next.1
  - @backstage/plugin-tech-insights-backend@0.5.23-next.1
  - @backstage/plugin-tech-insights-backend-module-jsonfc@0.1.41-next.1
  - @backstage/plugin-tech-insights-node@0.4.15-next.1
  - @backstage/plugin-techdocs-backend@1.9.2-next.1
  - @backstage/plugin-todo-backend@0.3.7-next.1
  - @backstage/catalog-client@1.5.2-next.0
  - @backstage/catalog-model@1.4.3
  - @backstage/plugin-catalog-backend-module-scaffolder-entity-model@0.1.6-next.1
  - @backstage/plugin-catalog-backend-module-unprocessed@0.3.6-next.1
  - @backstage/plugin-catalog-node@1.6.1-next.1
  - @backstage/plugin-events-node@0.2.18-next.1
  - @backstage/plugin-permission-common@0.7.11
  - @backstage/plugin-search-common@1.2.9

## 0.2.91-next.0

### Patch Changes

- Updated dependencies
  - @backstage/plugin-auth-backend@0.20.3-next.0
  - @backstage/backend-common@0.20.1-next.0
  - @backstage/plugin-scaffolder-backend@1.19.3-next.0
  - @backstage/catalog-client@1.5.2-next.0
  - @backstage/plugin-search-backend-module-techdocs@0.1.13-next.0
  - @backstage/plugin-search-backend-module-catalog@0.1.13-next.0
  - @backstage/plugin-search-backend-module-explore@0.1.13-next.0
  - @backstage/plugin-azure-devops-backend@0.5.1-next.0
  - @backstage/plugin-scaffolder-backend-module-confluence-to-markdown@0.2.10-next.0
  - @backstage/plugin-catalog-backend-module-scaffolder-entity-model@0.1.6-next.0
  - @backstage/plugin-tech-insights-backend-module-jsonfc@0.1.41-next.0
  - @backstage/plugin-entity-feedback-backend@0.2.6-next.0
  - @backstage/plugin-code-coverage-backend@0.2.23-next.0
  - @backstage/plugin-azure-sites-backend@0.1.19-next.0
  - @backstage/plugin-tech-insights-node@0.4.15-next.0
  - @backstage/plugin-devtools-backend@0.2.6-next.0
  - @backstage/plugin-linguist-backend@0.5.6-next.0
  - @backstage/plugin-playlist-backend@0.3.13-next.0
  - @backstage/plugin-techdocs-backend@1.9.2-next.0
  - @backstage/plugin-explore-backend@0.0.19-next.0
  - @backstage/plugin-jenkins-backend@0.3.3-next.0
  - @backstage/plugin-badges-backend@0.3.6-next.0
  - @backstage/plugin-search-backend@1.4.9-next.0
  - @backstage/plugin-kafka-backend@0.3.7-next.0
  - @backstage/plugin-nomad-backend@0.1.11-next.0
  - @backstage/plugin-catalog-node@1.6.1-next.0
  - @backstage/plugin-todo-backend@0.3.7-next.0
  - @backstage/plugin-adr-backend@0.4.6-next.0
  - @backstage/plugin-app-backend@0.3.57-next.0
  - example-app@0.2.91-next.0
  - @backstage/backend-tasks@0.5.14-next.0
  - @backstage/catalog-model@1.4.3
  - @backstage/config@1.1.1
  - @backstage/integration@1.8.0
  - @backstage/plugin-auth-node@0.4.3-next.0
  - @backstage/plugin-catalog-backend@1.16.1-next.0
  - @backstage/plugin-catalog-backend-module-unprocessed@0.3.6-next.0
  - @backstage/plugin-events-backend@0.2.18-next.0
  - @backstage/plugin-events-node@0.2.18-next.0
  - @backstage/plugin-kubernetes-backend@0.14.1-next.0
  - @backstage/plugin-lighthouse-backend@0.4.1-next.0
  - @backstage/plugin-permission-backend@0.5.32-next.0
  - @backstage/plugin-permission-common@0.7.11
  - @backstage/plugin-permission-node@0.7.20-next.0
  - @backstage/plugin-proxy-backend@0.4.7-next.0
  - @backstage/plugin-rollbar-backend@0.1.54-next.0
  - @backstage/plugin-scaffolder-backend-module-rails@0.4.26-next.0
  - @backstage/plugin-search-backend-module-elasticsearch@1.3.12-next.0
  - @backstage/plugin-search-backend-module-pg@0.5.18-next.0
  - @backstage/plugin-search-backend-node@1.2.13-next.0
  - @backstage/plugin-search-common@1.2.9
  - @backstage/plugin-tech-insights-backend@0.5.23-next.0

## 0.2.90

### Patch Changes

- Updated dependencies
  - @backstage/plugin-auth-backend@0.20.1
  - @backstage/backend-common@0.20.0
  - @backstage/plugin-catalog-node@1.6.0
  - @backstage/plugin-techdocs-backend@1.9.1
  - @backstage/plugin-catalog-backend@1.16.0
  - @backstage/catalog-client@1.5.0
  - @backstage/plugin-azure-devops-backend@0.5.0
  - @backstage/plugin-scaffolder-backend@1.19.2
  - @backstage/backend-tasks@0.5.13
  - @backstage/plugin-lighthouse-backend@0.4.0
  - @backstage/plugin-kubernetes-backend@0.14.0
  - @backstage/integration@1.8.0
  - @backstage/plugin-azure-sites-backend@0.1.18
  - @backstage/plugin-auth-node@0.4.2
  - @backstage/plugin-permission-backend@0.5.31
  - @backstage/plugin-permission-common@0.7.11
  - @backstage/plugin-playlist-backend@0.3.12
  - @backstage/plugin-permission-node@0.7.19
  - @backstage/plugin-search-backend@1.4.8
  - @backstage/plugin-catalog-backend-module-scaffolder-entity-model@0.1.5
  - @backstage/plugin-search-backend-module-elasticsearch@1.3.11
  - @backstage/plugin-catalog-backend-module-unprocessed@0.3.5
  - @backstage/plugin-search-backend-module-techdocs@0.1.12
  - @backstage/plugin-search-backend-module-catalog@0.1.12
  - @backstage/plugin-search-backend-module-explore@0.1.12
  - @backstage/plugin-search-backend-module-pg@0.5.17
  - @backstage/plugin-events-backend@0.2.17
  - example-app@0.2.90
  - @backstage/plugin-adr-backend@0.4.5
  - @backstage/plugin-app-backend@0.3.56
  - @backstage/plugin-badges-backend@0.3.5
  - @backstage/plugin-code-coverage-backend@0.2.22
  - @backstage/plugin-devtools-backend@0.2.5
  - @backstage/plugin-entity-feedback-backend@0.2.5
  - @backstage/plugin-explore-backend@0.0.18
  - @backstage/plugin-jenkins-backend@0.3.2
  - @backstage/plugin-kafka-backend@0.3.6
  - @backstage/plugin-linguist-backend@0.5.5
  - @backstage/plugin-nomad-backend@0.1.10
  - @backstage/plugin-proxy-backend@0.4.6
  - @backstage/plugin-rollbar-backend@0.1.53
  - @backstage/plugin-scaffolder-backend-module-confluence-to-markdown@0.2.9
  - @backstage/plugin-scaffolder-backend-module-rails@0.4.25
  - @backstage/plugin-search-backend-node@1.2.12
  - @backstage/plugin-tech-insights-backend@0.5.22
  - @backstage/plugin-tech-insights-backend-module-jsonfc@0.1.40
  - @backstage/plugin-tech-insights-node@0.4.14
  - @backstage/plugin-todo-backend@0.3.6
  - @backstage/catalog-model@1.4.3
  - @backstage/config@1.1.1
  - @backstage/plugin-events-node@0.2.17
  - @backstage/plugin-search-common@1.2.9

## 0.2.90-next.3

### Patch Changes

- Updated dependencies
  - @backstage/plugin-azure-devops-backend@0.5.0-next.3
  - @backstage/plugin-scaffolder-backend@1.19.2-next.3
  - @backstage/backend-common@0.20.0-next.3
  - example-app@0.2.90-next.4
  - @backstage/plugin-scaffolder-backend-module-confluence-to-markdown@0.2.9-next.3
  - @backstage/plugin-scaffolder-backend-module-rails@0.4.25-next.3
  - @backstage/backend-tasks@0.5.13-next.3
  - @backstage/catalog-client@1.5.0-next.1
  - @backstage/catalog-model@1.4.3
  - @backstage/config@1.1.1
  - @backstage/integration@1.8.0-next.1
  - @backstage/plugin-adr-backend@0.4.5-next.3
  - @backstage/plugin-app-backend@0.3.56-next.3
  - @backstage/plugin-auth-backend@0.20.1-next.3
  - @backstage/plugin-auth-node@0.4.2-next.3
  - @backstage/plugin-azure-sites-backend@0.1.18-next.3
  - @backstage/plugin-badges-backend@0.3.5-next.3
  - @backstage/plugin-catalog-backend@1.16.0-next.3
  - @backstage/plugin-catalog-backend-module-scaffolder-entity-model@0.1.5-next.3
  - @backstage/plugin-catalog-backend-module-unprocessed@0.3.5-next.3
  - @backstage/plugin-catalog-node@1.6.0-next.3
  - @backstage/plugin-code-coverage-backend@0.2.22-next.3
  - @backstage/plugin-devtools-backend@0.2.5-next.3
  - @backstage/plugin-entity-feedback-backend@0.2.5-next.3
  - @backstage/plugin-events-backend@0.2.17-next.3
  - @backstage/plugin-events-node@0.2.17-next.3
  - @backstage/plugin-explore-backend@0.0.18-next.3
  - @backstage/plugin-jenkins-backend@0.3.2-next.3
  - @backstage/plugin-kafka-backend@0.3.6-next.3
  - @backstage/plugin-kubernetes-backend@0.14.0-next.3
  - @backstage/plugin-lighthouse-backend@0.4.0-next.3
  - @backstage/plugin-linguist-backend@0.5.5-next.3
  - @backstage/plugin-nomad-backend@0.1.10-next.3
  - @backstage/plugin-permission-backend@0.5.31-next.3
  - @backstage/plugin-permission-common@0.7.10
  - @backstage/plugin-permission-node@0.7.19-next.3
  - @backstage/plugin-playlist-backend@0.3.12-next.3
  - @backstage/plugin-proxy-backend@0.4.6-next.3
  - @backstage/plugin-rollbar-backend@0.1.53-next.3
  - @backstage/plugin-search-backend@1.4.8-next.3
  - @backstage/plugin-search-backend-module-catalog@0.1.12-next.3
  - @backstage/plugin-search-backend-module-elasticsearch@1.3.11-next.3
  - @backstage/plugin-search-backend-module-explore@0.1.12-next.3
  - @backstage/plugin-search-backend-module-pg@0.5.17-next.3
  - @backstage/plugin-search-backend-module-techdocs@0.1.12-next.3
  - @backstage/plugin-search-backend-node@1.2.12-next.3
  - @backstage/plugin-search-common@1.2.8
  - @backstage/plugin-tech-insights-backend@0.5.22-next.3
  - @backstage/plugin-tech-insights-backend-module-jsonfc@0.1.40-next.3
  - @backstage/plugin-tech-insights-node@0.4.14-next.3
  - @backstage/plugin-techdocs-backend@1.9.1-next.3
  - @backstage/plugin-todo-backend@0.3.6-next.3

## 0.2.90-next.2

### Patch Changes

- Updated dependencies
  - @backstage/plugin-catalog-node@1.6.0-next.2
  - @backstage/plugin-catalog-backend@1.16.0-next.2
  - @backstage/plugin-auth-backend@0.20.1-next.2
  - @backstage/plugin-lighthouse-backend@0.4.0-next.2
  - @backstage/backend-common@0.20.0-next.2
  - @backstage/plugin-auth-node@0.4.2-next.2
  - @backstage/catalog-client@1.5.0-next.1
  - @backstage/plugin-catalog-backend-module-scaffolder-entity-model@0.1.5-next.2
  - @backstage/plugin-search-backend-module-elasticsearch@1.3.11-next.2
  - @backstage/plugin-catalog-backend-module-unprocessed@0.3.5-next.2
  - @backstage/plugin-search-backend-module-techdocs@0.1.12-next.2
  - @backstage/plugin-search-backend-module-catalog@0.1.12-next.2
  - @backstage/plugin-search-backend-module-explore@0.1.12-next.2
  - @backstage/plugin-search-backend-module-pg@0.5.17-next.2
  - @backstage/plugin-events-backend@0.2.17-next.2
  - example-app@0.2.90-next.3
  - @backstage/backend-tasks@0.5.13-next.2
  - @backstage/catalog-model@1.4.3
  - @backstage/config@1.1.1
  - @backstage/integration@1.8.0-next.1
  - @backstage/plugin-adr-backend@0.4.5-next.2
  - @backstage/plugin-app-backend@0.3.56-next.2
  - @backstage/plugin-azure-devops-backend@0.5.0-next.2
  - @backstage/plugin-azure-sites-backend@0.1.18-next.2
  - @backstage/plugin-badges-backend@0.3.5-next.2
  - @backstage/plugin-code-coverage-backend@0.2.22-next.2
  - @backstage/plugin-devtools-backend@0.2.5-next.2
  - @backstage/plugin-entity-feedback-backend@0.2.5-next.2
  - @backstage/plugin-events-node@0.2.17-next.2
  - @backstage/plugin-explore-backend@0.0.18-next.2
  - @backstage/plugin-jenkins-backend@0.3.2-next.2
  - @backstage/plugin-kafka-backend@0.3.6-next.2
  - @backstage/plugin-kubernetes-backend@0.14.0-next.2
  - @backstage/plugin-linguist-backend@0.5.5-next.2
  - @backstage/plugin-nomad-backend@0.1.10-next.2
  - @backstage/plugin-permission-backend@0.5.31-next.2
  - @backstage/plugin-permission-common@0.7.10
  - @backstage/plugin-permission-node@0.7.19-next.2
  - @backstage/plugin-playlist-backend@0.3.12-next.2
  - @backstage/plugin-proxy-backend@0.4.6-next.2
  - @backstage/plugin-rollbar-backend@0.1.53-next.2
  - @backstage/plugin-scaffolder-backend@1.19.2-next.2
  - @backstage/plugin-scaffolder-backend-module-confluence-to-markdown@0.2.9-next.2
  - @backstage/plugin-scaffolder-backend-module-rails@0.4.25-next.2
  - @backstage/plugin-search-backend@1.4.8-next.2
  - @backstage/plugin-search-backend-node@1.2.12-next.2
  - @backstage/plugin-search-common@1.2.8
  - @backstage/plugin-tech-insights-backend@0.5.22-next.2
  - @backstage/plugin-tech-insights-backend-module-jsonfc@0.1.40-next.2
  - @backstage/plugin-tech-insights-node@0.4.14-next.2
  - @backstage/plugin-techdocs-backend@1.9.1-next.2
  - @backstage/plugin-todo-backend@0.3.6-next.2

## 0.2.90-next.1

### Patch Changes

- Updated dependencies
  - @backstage/plugin-auth-backend@0.20.1-next.1
  - @backstage/plugin-catalog-backend@1.15.1-next.1
  - @backstage/catalog-client@1.5.0-next.0
  - @backstage/plugin-azure-devops-backend@0.5.0-next.1
  - @backstage/plugin-kubernetes-backend@0.14.0-next.1
  - @backstage/integration@1.8.0-next.1
  - @backstage/plugin-azure-sites-backend@0.1.18-next.1
  - @backstage/backend-common@0.20.0-next.1
  - example-app@0.2.90-next.2
  - @backstage/backend-tasks@0.5.13-next.1
  - @backstage/catalog-model@1.4.3
  - @backstage/config@1.1.1
  - @backstage/plugin-adr-backend@0.4.5-next.1
  - @backstage/plugin-app-backend@0.3.56-next.1
  - @backstage/plugin-auth-node@0.4.2-next.1
  - @backstage/plugin-badges-backend@0.3.5-next.1
  - @backstage/plugin-catalog-backend-module-scaffolder-entity-model@0.1.5-next.1
  - @backstage/plugin-catalog-backend-module-unprocessed@0.3.5-next.1
  - @backstage/plugin-catalog-node@1.5.1-next.1
  - @backstage/plugin-code-coverage-backend@0.2.22-next.1
  - @backstage/plugin-devtools-backend@0.2.5-next.1
  - @backstage/plugin-entity-feedback-backend@0.2.5-next.1
  - @backstage/plugin-events-backend@0.2.17-next.1
  - @backstage/plugin-events-node@0.2.17-next.1
  - @backstage/plugin-explore-backend@0.0.18-next.1
  - @backstage/plugin-jenkins-backend@0.3.2-next.1
  - @backstage/plugin-kafka-backend@0.3.6-next.1
  - @backstage/plugin-lighthouse-backend@0.3.5-next.1
  - @backstage/plugin-linguist-backend@0.5.5-next.1
  - @backstage/plugin-nomad-backend@0.1.10-next.1
  - @backstage/plugin-permission-backend@0.5.31-next.1
  - @backstage/plugin-permission-common@0.7.10
  - @backstage/plugin-permission-node@0.7.19-next.1
  - @backstage/plugin-playlist-backend@0.3.12-next.1
  - @backstage/plugin-proxy-backend@0.4.6-next.1
  - @backstage/plugin-rollbar-backend@0.1.53-next.1
  - @backstage/plugin-scaffolder-backend@1.19.2-next.1
  - @backstage/plugin-scaffolder-backend-module-confluence-to-markdown@0.2.9-next.1
  - @backstage/plugin-scaffolder-backend-module-rails@0.4.25-next.1
  - @backstage/plugin-search-backend@1.4.8-next.1
  - @backstage/plugin-search-backend-module-catalog@0.1.12-next.1
  - @backstage/plugin-search-backend-module-elasticsearch@1.3.11-next.1
  - @backstage/plugin-search-backend-module-explore@0.1.12-next.1
  - @backstage/plugin-search-backend-module-pg@0.5.17-next.1
  - @backstage/plugin-search-backend-module-techdocs@0.1.12-next.1
  - @backstage/plugin-search-backend-node@1.2.12-next.1
  - @backstage/plugin-search-common@1.2.8
  - @backstage/plugin-tech-insights-backend@0.5.22-next.1
  - @backstage/plugin-tech-insights-backend-module-jsonfc@0.1.40-next.1
  - @backstage/plugin-tech-insights-node@0.4.14-next.1
  - @backstage/plugin-techdocs-backend@1.9.1-next.1
  - @backstage/plugin-todo-backend@0.3.6-next.1

## 0.2.90-next.0

### Patch Changes

- Updated dependencies
  - @backstage/backend-common@0.20.0-next.0
  - @backstage/plugin-auth-backend@0.20.1-next.0
  - @backstage/backend-tasks@0.5.13-next.0
  - @backstage/plugin-scaffolder-backend@1.19.2-next.0
  - @backstage/plugin-kubernetes-backend@0.14.0-next.0
  - @backstage/plugin-azure-sites-backend@0.1.18-next.0
  - @backstage/integration@1.8.0-next.0
  - example-app@0.2.90-next.0
  - @backstage/plugin-adr-backend@0.4.5-next.0
  - @backstage/plugin-app-backend@0.3.56-next.0
  - @backstage/plugin-auth-node@0.4.2-next.0
  - @backstage/plugin-azure-devops-backend@0.4.5-next.0
  - @backstage/plugin-badges-backend@0.3.5-next.0
  - @backstage/plugin-catalog-backend@1.15.1-next.0
  - @backstage/plugin-catalog-backend-module-scaffolder-entity-model@0.1.5-next.0
  - @backstage/plugin-catalog-node@1.5.1-next.0
  - @backstage/plugin-code-coverage-backend@0.2.22-next.0
  - @backstage/plugin-devtools-backend@0.2.5-next.0
  - @backstage/plugin-entity-feedback-backend@0.2.5-next.0
  - @backstage/plugin-events-backend@0.2.17-next.0
  - @backstage/plugin-explore-backend@0.0.18-next.0
  - @backstage/plugin-jenkins-backend@0.3.2-next.0
  - @backstage/plugin-kafka-backend@0.3.6-next.0
  - @backstage/plugin-lighthouse-backend@0.3.5-next.0
  - @backstage/plugin-linguist-backend@0.5.5-next.0
  - @backstage/plugin-nomad-backend@0.1.10-next.0
  - @backstage/plugin-permission-backend@0.5.31-next.0
  - @backstage/plugin-permission-node@0.7.19-next.0
  - @backstage/plugin-playlist-backend@0.3.12-next.0
  - @backstage/plugin-proxy-backend@0.4.6-next.0
  - @backstage/plugin-rollbar-backend@0.1.53-next.0
  - @backstage/plugin-scaffolder-backend-module-confluence-to-markdown@0.2.9-next.0
  - @backstage/plugin-scaffolder-backend-module-rails@0.4.25-next.0
  - @backstage/plugin-search-backend@1.4.8-next.0
  - @backstage/plugin-search-backend-module-catalog@0.1.12-next.0
  - @backstage/plugin-search-backend-module-elasticsearch@1.3.11-next.0
  - @backstage/plugin-search-backend-module-explore@0.1.12-next.0
  - @backstage/plugin-search-backend-module-pg@0.5.17-next.0
  - @backstage/plugin-search-backend-module-techdocs@0.1.12-next.0
  - @backstage/plugin-search-backend-node@1.2.12-next.0
  - @backstage/plugin-tech-insights-backend@0.5.22-next.0
  - @backstage/plugin-tech-insights-backend-module-jsonfc@0.1.40-next.0
  - @backstage/plugin-tech-insights-node@0.4.14-next.0
  - @backstage/plugin-techdocs-backend@1.9.1-next.0
  - @backstage/plugin-todo-backend@0.3.6-next.0
  - @backstage/catalog-client@1.4.6
  - @backstage/catalog-model@1.4.3
  - @backstage/config@1.1.1
  - @backstage/plugin-catalog-backend-module-unprocessed@0.3.5-next.0
  - @backstage/plugin-events-node@0.2.17-next.0
  - @backstage/plugin-permission-common@0.7.10
  - @backstage/plugin-search-common@1.2.8

## 0.2.89

### Patch Changes

- Updated dependencies
  - @backstage/plugin-catalog-backend@1.15.0
  - @backstage/plugin-catalog-node@1.5.0
  - @backstage/plugin-search-backend-module-pg@0.5.16
  - @backstage/plugin-kubernetes-backend@0.13.1
  - @backstage/plugin-search-backend-node@1.2.11
  - @backstage/integration@1.7.2
  - @backstage/plugin-auth-backend@0.20.0
  - @backstage/backend-common@0.19.9
  - @backstage/plugin-techdocs-backend@1.9.0
  - @backstage/plugin-code-coverage-backend@0.2.21
  - @backstage/plugin-scaffolder-backend@1.19.0
  - @backstage/plugin-search-backend-module-elasticsearch@1.3.10
  - @backstage/plugin-search-backend@1.4.7
  - @backstage/plugin-catalog-backend-module-unprocessed@0.3.4
  - @backstage/plugin-entity-feedback-backend@0.2.4
  - @backstage/plugin-tech-insights-backend@0.5.21
  - @backstage/plugin-linguist-backend@0.5.4
  - @backstage/plugin-playlist-backend@0.3.11
  - @backstage/backend-tasks@0.5.12
  - @backstage/plugin-badges-backend@0.3.4
  - @backstage/plugin-app-backend@0.3.55
  - @backstage/plugin-search-backend-module-techdocs@0.1.11
  - @backstage/catalog-client@1.4.6
  - @backstage/plugin-permission-common@0.7.10
  - @backstage/plugin-jenkins-backend@0.3.1
  - @backstage/plugin-adr-backend@0.4.4
  - @backstage/plugin-kafka-backend@0.3.5
  - @backstage/plugin-proxy-backend@0.4.5
  - example-app@0.2.89
  - @backstage/plugin-catalog-backend-module-scaffolder-entity-model@0.1.4
  - @backstage/plugin-lighthouse-backend@0.3.4
  - @backstage/plugin-search-backend-module-catalog@0.1.11
  - @backstage/plugin-todo-backend@0.3.5
  - @backstage/plugin-devtools-backend@0.2.4
  - @backstage/catalog-model@1.4.3
  - @backstage/config@1.1.1
  - @backstage/plugin-auth-node@0.4.1
  - @backstage/plugin-azure-devops-backend@0.4.4
  - @backstage/plugin-azure-sites-backend@0.1.17
  - @backstage/plugin-events-backend@0.2.16
  - @backstage/plugin-events-node@0.2.16
  - @backstage/plugin-explore-backend@0.0.17
  - @backstage/plugin-graphql-backend@0.2.1
  - @backstage/plugin-nomad-backend@0.1.9
  - @backstage/plugin-permission-backend@0.5.30
  - @backstage/plugin-permission-node@0.7.18
  - @backstage/plugin-rollbar-backend@0.1.52
  - @backstage/plugin-scaffolder-backend-module-confluence-to-markdown@0.2.8
  - @backstage/plugin-scaffolder-backend-module-rails@0.4.24
  - @backstage/plugin-search-backend-module-explore@0.1.11
  - @backstage/plugin-search-common@1.2.8
  - @backstage/plugin-tech-insights-backend-module-jsonfc@0.1.39
  - @backstage/plugin-tech-insights-node@0.4.13

## 0.2.89-next.2

### Patch Changes

- Updated dependencies
  - @backstage/plugin-kubernetes-backend@0.13.1-next.2
  - @backstage/plugin-scaffolder-backend@1.19.0-next.2
  - @backstage/plugin-search-backend-module-elasticsearch@1.3.10-next.2
  - @backstage/plugin-catalog-backend-module-unprocessed@0.3.4-next.2
  - @backstage/plugin-search-backend-module-pg@0.5.16-next.2
  - @backstage/plugin-entity-feedback-backend@0.2.4-next.2
  - @backstage/plugin-code-coverage-backend@0.2.21-next.2
  - @backstage/plugin-tech-insights-backend@0.5.21-next.2
  - @backstage/plugin-linguist-backend@0.5.4-next.2
  - @backstage/plugin-playlist-backend@0.3.11-next.2
  - @backstage/plugin-techdocs-backend@1.9.0-next.2
  - @backstage/backend-common@0.19.9-next.2
  - @backstage/plugin-catalog-backend@1.15.0-next.2
  - @backstage/backend-tasks@0.5.12-next.2
  - @backstage/plugin-badges-backend@0.3.4-next.2
  - @backstage/plugin-auth-backend@0.20.0-next.2
  - @backstage/plugin-app-backend@0.3.55-next.2
  - example-app@0.2.89-next.2
  - @backstage/plugin-adr-backend@0.4.4-next.2
  - @backstage/plugin-auth-node@0.4.1-next.2
  - @backstage/plugin-azure-devops-backend@0.4.4-next.2
  - @backstage/plugin-catalog-backend-module-scaffolder-entity-model@0.1.4-next.2
  - @backstage/plugin-catalog-node@1.5.0-next.2
  - @backstage/plugin-devtools-backend@0.2.4-next.2
  - @backstage/plugin-events-backend@0.2.16-next.2
  - @backstage/plugin-events-node@0.2.16-next.2
  - @backstage/plugin-jenkins-backend@0.3.1-next.2
  - @backstage/plugin-kafka-backend@0.3.5-next.2
  - @backstage/plugin-lighthouse-backend@0.3.4-next.2
  - @backstage/plugin-nomad-backend@0.1.9-next.2
  - @backstage/plugin-permission-backend@0.5.30-next.2
  - @backstage/plugin-permission-node@0.7.18-next.2
  - @backstage/plugin-proxy-backend@0.4.5-next.2
  - @backstage/plugin-search-backend@1.4.7-next.2
  - @backstage/plugin-search-backend-module-catalog@0.1.11-next.2
  - @backstage/plugin-search-backend-module-explore@0.1.11-next.2
  - @backstage/plugin-search-backend-module-techdocs@0.1.11-next.2
  - @backstage/plugin-search-backend-node@1.2.11-next.2
  - @backstage/plugin-todo-backend@0.3.5-next.2
  - @backstage/plugin-rollbar-backend@0.1.52-next.2
  - @backstage/plugin-scaffolder-backend-module-confluence-to-markdown@0.2.8-next.2
  - @backstage/plugin-scaffolder-backend-module-rails@0.4.24-next.2
  - @backstage/plugin-azure-sites-backend@0.1.17-next.2
  - @backstage/plugin-explore-backend@0.0.17-next.2
  - @backstage/plugin-graphql-backend@0.2.1-next.2
  - @backstage/plugin-tech-insights-backend-module-jsonfc@0.1.39-next.2
  - @backstage/plugin-tech-insights-node@0.4.13-next.2

## 0.2.89-next.1

### Patch Changes

- Updated dependencies
  - @backstage/plugin-catalog-backend@1.15.0-next.1
  - @backstage/plugin-catalog-node@1.5.0-next.1
  - @backstage/integration@1.7.2-next.0
  - @backstage/plugin-auth-backend@0.20.0-next.1
  - @backstage/plugin-techdocs-backend@1.9.0-next.1
  - @backstage/plugin-scaffolder-backend@1.19.0-next.1
  - @backstage/plugin-catalog-backend-module-scaffolder-entity-model@0.1.4-next.1
  - @backstage/plugin-jenkins-backend@0.3.1-next.1
  - @backstage/plugin-kubernetes-backend@0.13.1-next.1
  - @backstage/plugin-lighthouse-backend@0.3.4-next.1
  - @backstage/plugin-linguist-backend@0.5.4-next.1
  - @backstage/plugin-search-backend-module-catalog@0.1.11-next.1
  - @backstage/plugin-search-backend-module-techdocs@0.1.11-next.1
  - @backstage/plugin-todo-backend@0.3.5-next.1
  - example-app@0.2.89-next.1
  - @backstage/backend-common@0.19.9-next.1
  - @backstage/plugin-adr-backend@0.4.4-next.1
  - @backstage/plugin-code-coverage-backend@0.2.21-next.1
  - @backstage/plugin-scaffolder-backend-module-confluence-to-markdown@0.2.8-next.1
  - @backstage/plugin-scaffolder-backend-module-rails@0.4.24-next.1
  - @backstage/backend-tasks@0.5.12-next.1
  - @backstage/plugin-app-backend@0.3.55-next.1
  - @backstage/plugin-auth-node@0.4.1-next.1
  - @backstage/plugin-badges-backend@0.3.4-next.1
  - @backstage/plugin-entity-feedback-backend@0.2.4-next.1
  - @backstage/plugin-events-backend@0.2.16-next.1
  - @backstage/plugin-permission-node@0.7.18-next.1
  - @backstage/plugin-playlist-backend@0.3.11-next.1
  - @backstage/plugin-proxy-backend@0.4.5-next.1
  - @backstage/plugin-rollbar-backend@0.1.52-next.1
  - @backstage/plugin-search-backend@1.4.7-next.1
  - @backstage/plugin-search-backend-module-explore@0.1.11-next.1
  - @backstage/plugin-search-backend-module-pg@0.5.16-next.1
  - @backstage/plugin-tech-insights-backend@0.5.21-next.1
  - @backstage/plugin-azure-devops-backend@0.4.4-next.1
  - @backstage/plugin-azure-sites-backend@0.1.17-next.1
  - @backstage/plugin-devtools-backend@0.2.4-next.1
  - @backstage/plugin-explore-backend@0.0.17-next.1
  - @backstage/plugin-graphql-backend@0.2.1-next.1
  - @backstage/plugin-kafka-backend@0.3.5-next.1
  - @backstage/plugin-nomad-backend@0.1.9-next.1
  - @backstage/plugin-permission-backend@0.5.30-next.1
  - @backstage/plugin-search-backend-module-elasticsearch@1.3.10-next.1
  - @backstage/plugin-search-backend-node@1.2.11-next.1
  - @backstage/plugin-tech-insights-backend-module-jsonfc@0.1.39-next.1
  - @backstage/plugin-tech-insights-node@0.4.13-next.1
  - @backstage/catalog-client@1.4.5
  - @backstage/catalog-model@1.4.3
  - @backstage/config@1.1.1
  - @backstage/plugin-catalog-backend-module-unprocessed@0.3.4-next.1
  - @backstage/plugin-events-node@0.2.16-next.1
  - @backstage/plugin-permission-common@0.7.9
  - @backstage/plugin-search-common@1.2.7

## 0.2.89-next.0

### Patch Changes

- Updated dependencies
  - @backstage/plugin-search-backend-node@1.2.11-next.0
  - @backstage/plugin-techdocs-backend@1.8.1-next.0
  - @backstage/plugin-code-coverage-backend@0.2.21-next.0
  - @backstage/plugin-scaffolder-backend@1.19.0-next.0
  - @backstage/plugin-catalog-backend@1.15.0-next.0
  - @backstage/plugin-search-backend@1.4.7-next.0
  - @backstage/plugin-tech-insights-backend@0.5.21-next.0
  - @backstage/plugin-search-backend-module-techdocs@0.1.11-next.0
  - @backstage/plugin-kafka-backend@0.3.5-next.0
  - @backstage/plugin-proxy-backend@0.4.5-next.0
  - @backstage/plugin-auth-backend@0.20.0-next.0
  - @backstage/backend-common@0.19.9-next.0
  - @backstage/integration@1.7.1
  - @backstage/plugin-app-backend@0.3.55-next.0
  - @backstage/plugin-devtools-backend@0.2.4-next.0
  - example-app@0.2.89-next.0
  - @backstage/backend-tasks@0.5.12-next.0
  - @backstage/catalog-client@1.4.5
  - @backstage/catalog-model@1.4.3
  - @backstage/config@1.1.1
  - @backstage/plugin-adr-backend@0.4.4-next.0
  - @backstage/plugin-auth-node@0.4.1-next.0
  - @backstage/plugin-azure-devops-backend@0.4.4-next.0
  - @backstage/plugin-azure-sites-backend@0.1.17-next.0
  - @backstage/plugin-badges-backend@0.3.4-next.0
  - @backstage/plugin-catalog-backend-module-scaffolder-entity-model@0.1.4-next.0
  - @backstage/plugin-catalog-backend-module-unprocessed@0.3.4-next.0
  - @backstage/plugin-catalog-node@1.4.8-next.0
  - @backstage/plugin-entity-feedback-backend@0.2.4-next.0
  - @backstage/plugin-events-backend@0.2.16-next.0
  - @backstage/plugin-events-node@0.2.16-next.0
  - @backstage/plugin-explore-backend@0.0.17-next.0
  - @backstage/plugin-graphql-backend@0.2.1-next.0
  - @backstage/plugin-jenkins-backend@0.3.1-next.0
  - @backstage/plugin-kubernetes-backend@0.13.1-next.0
  - @backstage/plugin-lighthouse-backend@0.3.4-next.0
  - @backstage/plugin-linguist-backend@0.5.4-next.0
  - @backstage/plugin-nomad-backend@0.1.9-next.0
  - @backstage/plugin-permission-backend@0.5.30-next.0
  - @backstage/plugin-permission-common@0.7.9
  - @backstage/plugin-permission-node@0.7.18-next.0
  - @backstage/plugin-playlist-backend@0.3.11-next.0
  - @backstage/plugin-rollbar-backend@0.1.52-next.0
  - @backstage/plugin-scaffolder-backend-module-confluence-to-markdown@0.2.8-next.0
  - @backstage/plugin-scaffolder-backend-module-rails@0.4.24-next.0
  - @backstage/plugin-search-backend-module-catalog@0.1.11-next.0
  - @backstage/plugin-search-backend-module-elasticsearch@1.3.10-next.0
  - @backstage/plugin-search-backend-module-explore@0.1.11-next.0
  - @backstage/plugin-search-backend-module-pg@0.5.16-next.0
  - @backstage/plugin-search-common@1.2.7
  - @backstage/plugin-tech-insights-backend-module-jsonfc@0.1.39-next.0
  - @backstage/plugin-tech-insights-node@0.4.13-next.0
  - @backstage/plugin-todo-backend@0.3.5-next.0

## 0.2.88

### Patch Changes

- Updated dependencies
  - @backstage/plugin-nomad-backend@0.1.8
  - @backstage/backend-tasks@0.5.11
  - @backstage/backend-common@0.19.8
  - @backstage/plugin-scaffolder-backend@1.18.0
  - @backstage/plugin-search-backend-module-elasticsearch@1.3.9
  - @backstage/integration@1.7.1
  - @backstage/plugin-playlist-backend@0.3.10
  - @backstage/plugin-techdocs-backend@1.8.0
  - @backstage/plugin-auth-backend@0.19.3
  - @backstage/plugin-rollbar-backend@0.1.51
  - @backstage/plugin-catalog-backend@1.14.0
  - @backstage/plugin-catalog-node@1.4.7
  - @backstage/plugin-auth-node@0.4.0
  - @backstage/plugin-graphql-backend@0.2.0
  - @backstage/catalog-model@1.4.3
  - @backstage/plugin-badges-backend@0.3.3
  - @backstage/plugin-tech-insights-backend@0.5.20
  - @backstage/plugin-kubernetes-backend@0.13.0
  - @backstage/plugin-jenkins-backend@0.3.0
  - @backstage/plugin-code-coverage-backend@0.2.20
  - @backstage/plugin-scaffolder-backend-module-rails@0.4.23
  - @backstage/plugin-search-backend@1.4.6
  - example-app@0.2.88
  - @backstage/plugin-lighthouse-backend@0.3.3
  - @backstage/plugin-linguist-backend@0.5.3
  - @backstage/plugin-search-backend-module-catalog@0.1.10
  - @backstage/plugin-search-backend-module-explore@0.1.10
  - @backstage/plugin-search-backend-module-techdocs@0.1.10
  - @backstage/plugin-search-backend-node@1.2.10
  - @backstage/plugin-tech-insights-node@0.4.12
  - @backstage/plugin-adr-backend@0.4.3
  - @backstage/plugin-app-backend@0.3.54
  - @backstage/plugin-azure-devops-backend@0.4.3
  - @backstage/plugin-azure-sites-backend@0.1.16
  - @backstage/plugin-catalog-backend-module-scaffolder-entity-model@0.1.3
  - @backstage/plugin-devtools-backend@0.2.3
  - @backstage/plugin-entity-feedback-backend@0.2.3
  - @backstage/plugin-events-backend@0.2.15
  - @backstage/plugin-explore-backend@0.0.16
  - @backstage/plugin-kafka-backend@0.3.3
  - @backstage/plugin-permission-backend@0.5.29
  - @backstage/plugin-permission-node@0.7.17
  - @backstage/plugin-proxy-backend@0.4.3
  - @backstage/plugin-scaffolder-backend-module-confluence-to-markdown@0.2.7
  - @backstage/plugin-search-backend-module-pg@0.5.15
  - @backstage/plugin-tech-insights-backend-module-jsonfc@0.1.38
  - @backstage/plugin-todo-backend@0.3.4
  - @backstage/catalog-client@1.4.5
  - @backstage/config@1.1.1
  - @backstage/plugin-catalog-backend-module-unprocessed@0.3.3
  - @backstage/plugin-events-node@0.2.15
  - @backstage/plugin-permission-common@0.7.9
  - @backstage/plugin-search-common@1.2.7

## 0.2.88-next.2

### Patch Changes

- Updated dependencies
  - @backstage/plugin-nomad-backend@0.1.8-next.2
  - @backstage/backend-common@0.19.8-next.2
  - @backstage/plugin-scaffolder-backend@1.18.0-next.2
  - @backstage/plugin-techdocs-backend@1.8.0-next.2
  - @backstage/plugin-auth-node@0.4.0-next.2
  - @backstage/plugin-catalog-backend@1.14.0-next.2
  - @backstage/catalog-model@1.4.3-next.0
  - @backstage/integration@1.7.1-next.1
  - @backstage/plugin-kubernetes-backend@0.12.3-next.2
  - @backstage/plugin-jenkins-backend@0.2.9-next.2
  - @backstage/plugin-auth-backend@0.19.3-next.2
  - @backstage/backend-tasks@0.5.11-next.2
  - @backstage/plugin-adr-backend@0.4.3-next.2
  - @backstage/plugin-app-backend@0.3.54-next.2
  - @backstage/plugin-azure-devops-backend@0.4.3-next.2
  - @backstage/plugin-azure-sites-backend@0.1.16-next.2
  - @backstage/plugin-badges-backend@0.3.3-next.2
  - @backstage/plugin-catalog-backend-module-scaffolder-entity-model@0.1.3-next.2
  - @backstage/plugin-catalog-node@1.4.7-next.2
  - @backstage/plugin-code-coverage-backend@0.2.20-next.2
  - @backstage/plugin-devtools-backend@0.2.3-next.2
  - @backstage/plugin-entity-feedback-backend@0.2.3-next.2
  - @backstage/plugin-events-backend@0.2.15-next.2
  - @backstage/plugin-explore-backend@0.0.16-next.2
  - @backstage/plugin-graphql-backend@0.1.44-next.2
  - @backstage/plugin-kafka-backend@0.3.3-next.2
  - @backstage/plugin-lighthouse-backend@0.3.3-next.2
  - @backstage/plugin-linguist-backend@0.5.3-next.2
  - @backstage/plugin-permission-backend@0.5.29-next.2
  - @backstage/plugin-permission-node@0.7.17-next.2
  - @backstage/plugin-playlist-backend@0.3.10-next.2
  - @backstage/plugin-proxy-backend@0.4.3-next.2
  - @backstage/plugin-rollbar-backend@0.1.51-next.2
  - @backstage/plugin-scaffolder-backend-module-confluence-to-markdown@0.2.7-next.2
  - @backstage/plugin-scaffolder-backend-module-rails@0.4.23-next.2
  - @backstage/plugin-search-backend@1.4.6-next.2
  - @backstage/plugin-search-backend-module-catalog@0.1.10-next.2
  - @backstage/plugin-search-backend-module-elasticsearch@1.3.9-next.2
  - @backstage/plugin-search-backend-module-explore@0.1.10-next.2
  - @backstage/plugin-search-backend-module-pg@0.5.15-next.2
  - @backstage/plugin-search-backend-module-techdocs@0.1.10-next.2
  - @backstage/plugin-search-backend-node@1.2.10-next.2
  - @backstage/plugin-tech-insights-backend@0.5.20-next.2
  - @backstage/plugin-tech-insights-backend-module-jsonfc@0.1.38-next.2
  - @backstage/plugin-tech-insights-node@0.4.12-next.2
  - @backstage/plugin-todo-backend@0.3.4-next.2
  - example-app@0.2.88-next.2
  - @backstage/catalog-client@1.4.5-next.0
  - @backstage/config@1.1.1-next.0
  - @backstage/plugin-catalog-backend-module-unprocessed@0.3.3-next.2
  - @backstage/plugin-events-node@0.2.15-next.2
  - @backstage/plugin-permission-common@0.7.9-next.0
  - @backstage/plugin-search-common@1.2.7-next.0

## 0.2.88-next.1

### Patch Changes

- Updated dependencies
  - @backstage/backend-tasks@0.5.10-next.1
  - @backstage/plugin-catalog-backend@1.14.0-next.1
  - @backstage/plugin-catalog-node@1.4.6-next.1
  - @backstage/backend-common@0.19.7-next.1
  - @backstage/plugin-scaffolder-backend@1.18.0-next.1
  - @backstage/plugin-badges-backend@0.3.2-next.1
  - @backstage/plugin-lighthouse-backend@0.3.2-next.1
  - @backstage/plugin-linguist-backend@0.5.2-next.1
  - @backstage/plugin-search-backend-module-catalog@0.1.9-next.1
  - @backstage/plugin-search-backend-module-explore@0.1.9-next.1
  - @backstage/plugin-search-backend-module-techdocs@0.1.9-next.1
  - @backstage/plugin-search-backend-node@1.2.9-next.1
  - @backstage/plugin-tech-insights-backend@0.5.19-next.1
  - @backstage/plugin-tech-insights-node@0.4.11-next.1
  - example-app@0.2.88-next.1
  - @backstage/plugin-auth-backend@0.19.2-next.1
  - @backstage/plugin-catalog-backend-module-scaffolder-entity-model@0.1.2-next.1
  - @backstage/plugin-kubernetes-backend@0.12.2-next.1
  - @backstage/plugin-todo-backend@0.3.3-next.1
  - @backstage/plugin-adr-backend@0.4.2-next.1
  - @backstage/plugin-app-backend@0.3.53-next.1
  - @backstage/plugin-auth-node@0.3.2-next.1
  - @backstage/plugin-azure-devops-backend@0.4.2-next.1
  - @backstage/plugin-azure-sites-backend@0.1.15-next.1
  - @backstage/plugin-code-coverage-backend@0.2.19-next.1
  - @backstage/plugin-devtools-backend@0.2.2-next.1
  - @backstage/plugin-entity-feedback-backend@0.2.2-next.1
  - @backstage/plugin-events-backend@0.2.14-next.1
  - @backstage/plugin-explore-backend@0.0.15-next.1
  - @backstage/plugin-graphql-backend@0.1.43-next.1
  - @backstage/plugin-jenkins-backend@0.2.8-next.1
  - @backstage/plugin-kafka-backend@0.3.2-next.1
  - @backstage/plugin-nomad-backend@0.1.7-next.1
  - @backstage/plugin-permission-backend@0.5.28-next.1
  - @backstage/plugin-permission-node@0.7.16-next.1
  - @backstage/plugin-playlist-backend@0.3.9-next.1
  - @backstage/plugin-proxy-backend@0.4.2-next.1
  - @backstage/plugin-rollbar-backend@0.1.50-next.1
  - @backstage/plugin-scaffolder-backend-module-confluence-to-markdown@0.2.6-next.1
  - @backstage/plugin-scaffolder-backend-module-rails@0.4.22-next.1
  - @backstage/plugin-search-backend@1.4.5-next.1
  - @backstage/plugin-search-backend-module-elasticsearch@1.3.8-next.1
  - @backstage/plugin-search-backend-module-pg@0.5.14-next.1
  - @backstage/plugin-tech-insights-backend-module-jsonfc@0.1.37-next.1
  - @backstage/plugin-techdocs-backend@1.7.2-next.1
  - @backstage/config@1.1.0
  - @backstage/catalog-client@1.4.4
  - @backstage/catalog-model@1.4.2
  - @backstage/integration@1.7.1-next.0
  - @backstage/plugin-catalog-backend-module-unprocessed@0.3.2-next.1
  - @backstage/plugin-events-node@0.2.14-next.1
  - @backstage/plugin-permission-common@0.7.8
  - @backstage/plugin-search-common@1.2.6

## 0.2.88-next.0

### Patch Changes

- Updated dependencies
  - @backstage/plugin-search-backend-module-elasticsearch@1.3.8-next.0
  - @backstage/integration@1.7.1-next.0
  - @backstage/plugin-playlist-backend@0.3.9-next.0
  - @backstage/plugin-rollbar-backend@0.1.50-next.0
  - @backstage/plugin-catalog-backend@1.14.0-next.0
  - @backstage/plugin-tech-insights-backend@0.5.19-next.0
  - @backstage/plugin-code-coverage-backend@0.2.19-next.0
  - @backstage/plugin-auth-node@0.3.2-next.0
  - @backstage/plugin-scaffolder-backend-module-rails@0.4.22-next.0
  - @backstage/backend-common@0.19.7-next.0
  - example-app@0.2.88-next.0
  - @backstage/plugin-adr-backend@0.4.2-next.0
  - @backstage/plugin-scaffolder-backend@1.17.3-next.0
  - @backstage/plugin-scaffolder-backend-module-confluence-to-markdown@0.2.6-next.0
  - @backstage/plugin-techdocs-backend@1.7.2-next.0
  - @backstage/plugin-todo-backend@0.3.3-next.0
  - @backstage/config@1.1.0
  - @backstage/backend-tasks@0.5.10-next.0
  - @backstage/catalog-client@1.4.4
  - @backstage/catalog-model@1.4.2
  - @backstage/plugin-app-backend@0.3.53-next.0
  - @backstage/plugin-auth-backend@0.19.2-next.0
  - @backstage/plugin-azure-devops-backend@0.4.2-next.0
  - @backstage/plugin-azure-sites-backend@0.1.15-next.0
  - @backstage/plugin-badges-backend@0.3.2-next.0
  - @backstage/plugin-catalog-backend-module-scaffolder-entity-model@0.1.2-next.0
  - @backstage/plugin-catalog-backend-module-unprocessed@0.3.2-next.0
  - @backstage/plugin-catalog-node@1.4.6-next.0
  - @backstage/plugin-devtools-backend@0.2.2-next.0
  - @backstage/plugin-entity-feedback-backend@0.2.2-next.0
  - @backstage/plugin-events-backend@0.2.14-next.0
  - @backstage/plugin-events-node@0.2.14-next.0
  - @backstage/plugin-explore-backend@0.0.15-next.0
  - @backstage/plugin-graphql-backend@0.1.43-next.0
  - @backstage/plugin-jenkins-backend@0.2.8-next.0
  - @backstage/plugin-kafka-backend@0.3.2-next.0
  - @backstage/plugin-kubernetes-backend@0.12.2-next.0
  - @backstage/plugin-lighthouse-backend@0.3.2-next.0
  - @backstage/plugin-linguist-backend@0.5.2-next.0
  - @backstage/plugin-nomad-backend@0.1.7-next.0
  - @backstage/plugin-permission-backend@0.5.28-next.0
  - @backstage/plugin-permission-common@0.7.8
  - @backstage/plugin-permission-node@0.7.16-next.0
  - @backstage/plugin-proxy-backend@0.4.2-next.0
  - @backstage/plugin-search-backend@1.4.5-next.0
  - @backstage/plugin-search-backend-module-catalog@0.1.9-next.0
  - @backstage/plugin-search-backend-module-explore@0.1.9-next.0
  - @backstage/plugin-search-backend-module-pg@0.5.14-next.0
  - @backstage/plugin-search-backend-module-techdocs@0.1.9-next.0
  - @backstage/plugin-search-backend-node@1.2.9-next.0
  - @backstage/plugin-search-common@1.2.6
  - @backstage/plugin-tech-insights-backend-module-jsonfc@0.1.37-next.0
  - @backstage/plugin-tech-insights-node@0.4.11-next.0

## 0.2.87

### Patch Changes

- Updated dependencies
  - @backstage/plugin-search-backend-module-pg@0.5.12
  - @backstage/plugin-catalog-backend@1.13.0
  - @backstage/plugin-kubernetes-backend@0.12.0
  - @backstage/plugin-techdocs-backend@1.7.0
  - @backstage/plugin-auth-backend@0.19.0
  - @backstage/plugin-proxy-backend@0.4.0
  - @backstage/plugin-adr-backend@0.4.0
  - @backstage/plugin-azure-devops-backend@0.4.0
  - @backstage/plugin-badges-backend@0.3.0
  - @backstage/plugin-catalog-backend-module-unprocessed@0.3.0
  - @backstage/plugin-devtools-backend@0.2.0
  - @backstage/plugin-entity-feedback-backend@0.2.0
  - @backstage/plugin-kafka-backend@0.3.0
  - @backstage/plugin-lighthouse-backend@0.3.0
  - @backstage/plugin-linguist-backend@0.5.0
  - @backstage/plugin-todo-backend@0.3.0
  - @backstage/plugin-app-backend@0.3.51
  - @backstage/plugin-events-backend@0.2.12
  - @backstage/plugin-permission-backend@0.5.26
  - @backstage/plugin-scaffolder-backend@1.17.0
  - @backstage/plugin-search-backend@1.4.3
  - @backstage/plugin-search-backend-module-catalog@0.1.7
  - @backstage/plugin-search-backend-module-elasticsearch@1.3.6
  - @backstage/plugin-search-backend-module-explore@0.1.7
  - @backstage/plugin-search-backend-module-techdocs@0.1.7
  - @backstage/plugin-code-coverage-backend@0.2.17
  - @backstage/backend-tasks@0.5.8
  - @backstage/backend-common@0.19.5
  - @backstage/plugin-auth-node@0.3.0
  - @backstage/config@1.1.0
  - @backstage/catalog-client@1.4.4
  - @backstage/catalog-model@1.4.2
  - @backstage/integration@1.7.0
  - @backstage/plugin-permission-common@0.7.8
  - @backstage/plugin-search-common@1.2.6
  - @backstage/plugin-permission-node@0.7.14
  - @backstage/plugin-tech-insights-backend-module-jsonfc@0.1.35
  - @backstage/plugin-catalog-backend-module-scaffolder-entity-model@0.1.0
  - @backstage/plugin-tech-insights-backend@0.5.17
  - example-app@0.2.87
  - @backstage/plugin-catalog-node@1.4.4
  - @backstage/plugin-playlist-backend@0.3.7
  - @backstage/plugin-rollbar-backend@0.1.48
  - @backstage/plugin-scaffolder-backend-module-confluence-to-markdown@0.2.4
  - @backstage/plugin-azure-sites-backend@0.1.13
  - @backstage/plugin-events-node@0.2.12
  - @backstage/plugin-explore-backend@0.0.13
  - @backstage/plugin-graphql-backend@0.1.41
  - @backstage/plugin-jenkins-backend@0.2.6
  - @backstage/plugin-nomad-backend@0.1.5
  - @backstage/plugin-scaffolder-backend-module-rails@0.4.20
  - @backstage/plugin-search-backend-node@1.2.7
  - @backstage/plugin-tech-insights-node@0.4.9

## 0.2.87-next.3

### Patch Changes

- Updated dependencies
  - @backstage/plugin-techdocs-backend@1.7.0-next.3
  - @backstage/plugin-proxy-backend@0.4.0-next.3
  - @backstage/plugin-adr-backend@0.4.0-next.3
  - @backstage/plugin-auth-backend@0.19.0-next.3
  - @backstage/plugin-azure-devops-backend@0.4.0-next.3
  - @backstage/plugin-badges-backend@0.3.0-next.3
  - @backstage/plugin-catalog-backend-module-unprocessed@0.3.0-next.3
  - @backstage/plugin-devtools-backend@0.2.0-next.3
  - @backstage/plugin-entity-feedback-backend@0.2.0-next.3
  - @backstage/plugin-kafka-backend@0.3.0-next.3
  - @backstage/plugin-lighthouse-backend@0.3.0-next.3
  - @backstage/plugin-linguist-backend@0.5.0-next.3
  - @backstage/plugin-todo-backend@0.3.0-next.3
  - @backstage/plugin-app-backend@0.3.51-next.3
  - @backstage/plugin-catalog-backend@1.13.0-next.3
  - @backstage/plugin-events-backend@0.2.12-next.3
  - @backstage/plugin-kubernetes-backend@0.11.6-next.3
  - @backstage/plugin-permission-backend@0.5.26-next.3
  - @backstage/plugin-scaffolder-backend@1.17.0-next.3
  - @backstage/plugin-search-backend@1.4.3-next.3
  - @backstage/plugin-search-backend-module-catalog@0.1.7-next.3
  - @backstage/plugin-search-backend-module-elasticsearch@1.3.6-next.3
  - @backstage/plugin-search-backend-module-explore@0.1.7-next.3
  - @backstage/plugin-search-backend-module-pg@0.5.12-next.3
  - @backstage/plugin-search-backend-module-techdocs@0.1.7-next.3
  - @backstage/catalog-client@1.4.4-next.2
  - @backstage/catalog-model@1.4.2-next.2
  - @backstage/config@1.1.0-next.2
  - @backstage/integration@1.7.0-next.3
  - @backstage/plugin-permission-common@0.7.8-next.2
  - @backstage/plugin-search-common@1.2.6-next.2
  - @backstage/plugin-permission-node@0.7.14-next.3
  - @backstage/plugin-catalog-backend-module-scaffolder-entity-model@0.1.0-next.0
  - example-app@0.2.87-next.3
  - @backstage/backend-common@0.19.5-next.3
  - @backstage/plugin-explore-backend@0.0.13-next.3
  - @backstage/backend-tasks@0.5.8-next.3
  - @backstage/plugin-auth-node@0.3.0-next.3
  - @backstage/plugin-azure-sites-backend@0.1.13-next.3
  - @backstage/plugin-catalog-node@1.4.4-next.3
  - @backstage/plugin-code-coverage-backend@0.2.17-next.3
  - @backstage/plugin-events-node@0.2.12-next.3
  - @backstage/plugin-graphql-backend@0.1.41-next.3
  - @backstage/plugin-jenkins-backend@0.2.6-next.3
  - @backstage/plugin-nomad-backend@0.1.5-next.3
  - @backstage/plugin-playlist-backend@0.3.7-next.3
  - @backstage/plugin-rollbar-backend@0.1.48-next.3
  - @backstage/plugin-scaffolder-backend-module-confluence-to-markdown@0.2.4-next.3
  - @backstage/plugin-scaffolder-backend-module-rails@0.4.20-next.3
  - @backstage/plugin-search-backend-node@1.2.7-next.3
  - @backstage/plugin-tech-insights-backend@0.5.17-next.3
  - @backstage/plugin-tech-insights-backend-module-jsonfc@0.1.35-next.3
  - @backstage/plugin-tech-insights-node@0.4.9-next.3

## 0.2.87-next.2

### Patch Changes

- Updated dependencies
  - @backstage/plugin-scaffolder-backend@1.16.6-next.2
  - @backstage/plugin-code-coverage-backend@0.2.17-next.2
  - @backstage/plugin-permission-backend@0.5.26-next.2
  - @backstage/plugin-catalog-backend@1.13.0-next.2
  - @backstage/plugin-badges-backend@0.2.6-next.2
  - @backstage/config@1.1.0-next.1
  - @backstage/plugin-tech-insights-backend-module-jsonfc@0.1.35-next.2
  - @backstage/plugin-tech-insights-backend@0.5.17-next.2
  - @backstage/backend-tasks@0.5.8-next.2
  - example-app@0.2.87-next.2
  - @backstage/backend-common@0.19.5-next.2
  - @backstage/plugin-app-backend@0.3.51-next.2
  - @backstage/plugin-auth-backend@0.18.9-next.2
  - @backstage/plugin-auth-node@0.3.0-next.2
  - @backstage/plugin-catalog-node@1.4.4-next.2
  - @backstage/plugin-entity-feedback-backend@0.1.9-next.2
  - @backstage/plugin-events-backend@0.2.12-next.2
  - @backstage/plugin-kubernetes-backend@0.11.6-next.2
  - @backstage/plugin-linguist-backend@0.4.3-next.2
  - @backstage/plugin-permission-node@0.7.14-next.2
  - @backstage/plugin-playlist-backend@0.3.7-next.2
  - @backstage/plugin-proxy-backend@0.3.3-next.2
  - @backstage/plugin-rollbar-backend@0.1.48-next.2
  - @backstage/plugin-scaffolder-backend-module-confluence-to-markdown@0.2.4-next.2
  - @backstage/plugin-search-backend@1.4.3-next.2
  - @backstage/plugin-search-backend-module-catalog@0.1.7-next.2
  - @backstage/plugin-search-backend-module-explore@0.1.7-next.2
  - @backstage/plugin-search-backend-module-pg@0.5.12-next.2
  - @backstage/plugin-search-backend-module-techdocs@0.1.7-next.2
  - @backstage/plugin-techdocs-backend@1.7.0-next.2
  - @backstage/integration@1.7.0-next.2
  - @backstage/plugin-devtools-backend@0.1.6-next.2
  - @backstage/catalog-model@1.4.2-next.1
  - @backstage/plugin-adr-backend@0.3.9-next.2
  - @backstage/plugin-azure-devops-backend@0.3.30-next.2
  - @backstage/plugin-azure-sites-backend@0.1.13-next.2
  - @backstage/plugin-explore-backend@0.0.13-next.2
  - @backstage/plugin-graphql-backend@0.1.41-next.2
  - @backstage/plugin-jenkins-backend@0.2.6-next.2
  - @backstage/plugin-kafka-backend@0.2.44-next.2
  - @backstage/plugin-lighthouse-backend@0.2.7-next.2
  - @backstage/plugin-nomad-backend@0.1.5-next.2
  - @backstage/plugin-permission-common@0.7.8-next.1
  - @backstage/plugin-scaffolder-backend-module-rails@0.4.20-next.2
  - @backstage/plugin-search-backend-module-elasticsearch@1.3.6-next.2
  - @backstage/plugin-search-backend-node@1.2.7-next.2
  - @backstage/plugin-tech-insights-node@0.4.9-next.2
  - @backstage/plugin-todo-backend@0.2.3-next.2
  - @backstage/catalog-client@1.4.4-next.1
  - @backstage/plugin-catalog-backend-module-unprocessed@0.2.3-next.2
  - @backstage/plugin-events-node@0.2.12-next.2
  - @backstage/plugin-search-common@1.2.6-next.1

## 0.2.87-next.1

### Patch Changes

- Updated dependencies
  - @backstage/plugin-search-backend-module-pg@0.5.12-next.1
  - @backstage/plugin-kubernetes-backend@0.11.6-next.1
  - @backstage/plugin-catalog-backend@1.13.0-next.1
  - @backstage/plugin-auth-backend@0.18.9-next.1
  - @backstage/config@1.1.0-next.0
  - @backstage/integration@1.7.0-next.1
  - @backstage/plugin-devtools-backend@0.1.6-next.1
  - @backstage/backend-tasks@0.5.8-next.1
  - @backstage/plugin-techdocs-backend@1.7.0-next.1
  - @backstage/plugin-scaffolder-backend@1.16.6-next.1
  - @backstage/plugin-code-coverage-backend@0.2.17-next.1
  - example-app@0.2.87-next.1
  - @backstage/backend-common@0.19.5-next.1
  - @backstage/catalog-model@1.4.2-next.0
  - @backstage/plugin-adr-backend@0.3.9-next.1
  - @backstage/plugin-app-backend@0.3.51-next.1
  - @backstage/plugin-auth-node@0.3.0-next.1
  - @backstage/plugin-azure-devops-backend@0.3.30-next.1
  - @backstage/plugin-azure-sites-backend@0.1.13-next.1
  - @backstage/plugin-badges-backend@0.2.6-next.1
  - @backstage/plugin-entity-feedback-backend@0.1.9-next.1
  - @backstage/plugin-events-backend@0.2.12-next.1
  - @backstage/plugin-explore-backend@0.0.13-next.1
  - @backstage/plugin-graphql-backend@0.1.41-next.1
  - @backstage/plugin-jenkins-backend@0.2.6-next.1
  - @backstage/plugin-kafka-backend@0.2.44-next.1
  - @backstage/plugin-lighthouse-backend@0.2.7-next.1
  - @backstage/plugin-linguist-backend@0.4.3-next.1
  - @backstage/plugin-nomad-backend@0.1.5-next.1
  - @backstage/plugin-permission-backend@0.5.26-next.1
  - @backstage/plugin-permission-common@0.7.8-next.0
  - @backstage/plugin-permission-node@0.7.14-next.1
  - @backstage/plugin-playlist-backend@0.3.7-next.1
  - @backstage/plugin-proxy-backend@0.3.3-next.1
  - @backstage/plugin-rollbar-backend@0.1.48-next.1
  - @backstage/plugin-scaffolder-backend-module-confluence-to-markdown@0.2.4-next.1
  - @backstage/plugin-scaffolder-backend-module-rails@0.4.20-next.1
  - @backstage/plugin-search-backend@1.4.3-next.1
  - @backstage/plugin-search-backend-module-catalog@0.1.7-next.1
  - @backstage/plugin-search-backend-module-elasticsearch@1.3.6-next.1
  - @backstage/plugin-search-backend-module-explore@0.1.7-next.1
  - @backstage/plugin-search-backend-module-techdocs@0.1.7-next.1
  - @backstage/plugin-search-backend-node@1.2.7-next.1
  - @backstage/plugin-tech-insights-backend@0.5.17-next.1
  - @backstage/plugin-tech-insights-backend-module-jsonfc@0.1.35-next.1
  - @backstage/plugin-tech-insights-node@0.4.9-next.1
  - @backstage/plugin-todo-backend@0.2.3-next.1
  - @backstage/plugin-catalog-node@1.4.4-next.1
  - @backstage/plugin-catalog-backend-module-unprocessed@0.2.3-next.1
  - @backstage/plugin-events-node@0.2.12-next.1
  - @backstage/catalog-client@1.4.4-next.0
  - @backstage/plugin-search-common@1.2.6-next.0

## 0.2.87-next.0

### Patch Changes

- Updated dependencies
  - @backstage/plugin-catalog-backend@1.12.2-next.0
  - @backstage/plugin-auth-backend@0.18.8-next.0
  - @backstage/plugin-code-coverage-backend@0.2.16-next.0
  - @backstage/plugin-scaffolder-backend@1.16.3-next.0
  - @backstage/plugin-auth-node@0.3.0-next.0
  - @backstage/backend-common@0.19.4-next.0
  - @backstage/plugin-linguist-backend@0.4.2-next.0
  - @backstage/integration@1.7.0-next.0
  - @backstage/plugin-entity-feedback-backend@0.1.8-next.0
  - @backstage/plugin-tech-insights-backend@0.5.16-next.0
  - @backstage/backend-tasks@0.5.7-next.0
  - @backstage/plugin-app-backend@0.3.50-next.0
  - example-app@0.2.87-next.0
  - @backstage/catalog-client@1.4.3
  - @backstage/catalog-model@1.4.1
  - @backstage/config@1.0.8
  - @backstage/plugin-adr-backend@0.3.8-next.0
  - @backstage/plugin-azure-devops-backend@0.3.29-next.0
  - @backstage/plugin-azure-sites-backend@0.1.12-next.0
  - @backstage/plugin-badges-backend@0.2.5-next.0
  - @backstage/plugin-catalog-backend-module-unprocessed@0.2.2-next.0
  - @backstage/plugin-catalog-node@1.4.3-next.0
  - @backstage/plugin-devtools-backend@0.1.5-next.0
  - @backstage/plugin-events-backend@0.2.11-next.0
  - @backstage/plugin-events-node@0.2.11-next.0
  - @backstage/plugin-explore-backend@0.0.12-next.0
  - @backstage/plugin-graphql-backend@0.1.40-next.0
  - @backstage/plugin-jenkins-backend@0.2.5-next.0
  - @backstage/plugin-kafka-backend@0.2.43-next.0
  - @backstage/plugin-kubernetes-backend@0.11.5-next.0
  - @backstage/plugin-lighthouse-backend@0.2.6-next.0
  - @backstage/plugin-nomad-backend@0.1.4-next.0
  - @backstage/plugin-permission-backend@0.5.25-next.0
  - @backstage/plugin-permission-common@0.7.7
  - @backstage/plugin-permission-node@0.7.13-next.0
  - @backstage/plugin-playlist-backend@0.3.6-next.0
  - @backstage/plugin-proxy-backend@0.3.2-next.0
  - @backstage/plugin-rollbar-backend@0.1.47-next.0
  - @backstage/plugin-scaffolder-backend-module-confluence-to-markdown@0.2.3-next.0
  - @backstage/plugin-scaffolder-backend-module-rails@0.4.19-next.0
  - @backstage/plugin-search-backend@1.4.2-next.0
  - @backstage/plugin-search-backend-module-elasticsearch@1.3.5-next.0
  - @backstage/plugin-search-backend-module-pg@0.5.11-next.0
  - @backstage/plugin-search-backend-node@1.2.6-next.0
  - @backstage/plugin-search-common@1.2.5
  - @backstage/plugin-tech-insights-backend-module-jsonfc@0.1.34-next.0
  - @backstage/plugin-tech-insights-node@0.4.8-next.0
  - @backstage/plugin-techdocs-backend@1.6.7-next.0
  - @backstage/plugin-todo-backend@0.2.2-next.0

## 0.2.86

### Patch Changes

- Updated dependencies
  - @backstage/plugin-search-backend-module-elasticsearch@1.3.3
  - @backstage/plugin-search-backend-module-pg@0.5.9
  - @backstage/plugin-azure-devops-backend@0.3.27
  - @backstage/plugin-kubernetes-backend@0.11.3
  - @backstage/plugin-lighthouse-backend@0.2.4
  - @backstage/plugin-permission-backend@0.5.23
  - @backstage/plugin-scaffolder-backend@1.16.0
  - @backstage/plugin-devtools-backend@0.1.3
  - @backstage/plugin-techdocs-backend@1.6.5
  - @backstage/backend-common@0.19.2
  - @backstage/plugin-catalog-backend@1.12.0
  - @backstage/plugin-badges-backend@0.2.3
  - @backstage/plugin-events-backend@0.2.9
  - @backstage/plugin-search-backend@1.4.0
  - @backstage/plugin-kafka-backend@0.2.41
  - @backstage/plugin-proxy-backend@0.3.0
  - @backstage/plugin-todo-backend@0.2.0
  - @backstage/plugin-app-backend@0.3.48
  - @backstage/plugin-scaffolder-backend-module-confluence-to-markdown@0.2.1
  - @backstage/plugin-auth-backend@0.18.6
  - @backstage/plugin-explore-backend@0.0.10
  - @backstage/plugin-catalog-backend-module-unprocessed@0.2.0
  - @backstage/plugin-scaffolder-backend-module-rails@0.4.17
  - @backstage/plugin-entity-feedback-backend@0.1.6
  - @backstage/plugin-code-coverage-backend@0.2.14
  - @backstage/plugin-search-backend-node@1.2.4
  - @backstage/plugin-linguist-backend@0.4.0
  - @backstage/plugin-playlist-backend@0.3.4
  - @backstage/plugin-jenkins-backend@0.2.3
  - @backstage/plugin-nomad-backend@0.1.2
  - @backstage/plugin-catalog-node@1.4.1
  - @backstage/plugin-events-node@0.2.9
  - @backstage/plugin-auth-node@0.2.17
  - @backstage/integration@1.6.0
  - @backstage/backend-tasks@0.5.5
  - example-app@0.2.86
  - @backstage/plugin-adr-backend@0.3.6
  - @backstage/plugin-azure-sites-backend@0.1.10
  - @backstage/plugin-graphql-backend@0.1.38
  - @backstage/plugin-permission-node@0.7.11
  - @backstage/plugin-rollbar-backend@0.1.45
  - @backstage/plugin-tech-insights-backend@0.5.14
  - @backstage/plugin-tech-insights-backend-module-jsonfc@0.1.32
  - @backstage/plugin-tech-insights-node@0.4.6
  - @backstage/catalog-client@1.4.3
  - @backstage/catalog-model@1.4.1
  - @backstage/config@1.0.8
  - @backstage/plugin-permission-common@0.7.7
  - @backstage/plugin-search-common@1.2.5

## 0.2.86-next.2

### Patch Changes

- Updated dependencies
  - @backstage/plugin-auth-backend@0.18.6-next.2
  - @backstage/plugin-scaffolder-backend@1.15.2-next.2
  - @backstage/plugin-explore-backend@0.0.10-next.2
  - @backstage/plugin-catalog-backend@1.12.0-next.2
  - @backstage/plugin-proxy-backend@0.3.0-next.2
  - @backstage/backend-tasks@0.5.5-next.2
  - @backstage/plugin-app-backend@0.3.48-next.2
  - @backstage/plugin-linguist-backend@0.4.0-next.2
  - @backstage/plugin-techdocs-backend@1.6.5-next.2
  - @backstage/backend-common@0.19.2-next.2
  - example-app@0.2.86-next.2
  - @backstage/plugin-adr-backend@0.3.6-next.2
  - @backstage/plugin-azure-devops-backend@0.3.27-next.2
  - @backstage/plugin-badges-backend@0.2.3-next.2
  - @backstage/plugin-catalog-backend-module-unprocessed@0.2.0-next.2
  - @backstage/plugin-catalog-node@1.4.1-next.2
  - @backstage/plugin-devtools-backend@0.1.3-next.2
  - @backstage/plugin-entity-feedback-backend@0.1.6-next.2
  - @backstage/plugin-events-backend@0.2.9-next.2
  - @backstage/plugin-events-node@0.2.9-next.2
  - @backstage/plugin-kafka-backend@0.2.41-next.2
  - @backstage/plugin-kubernetes-backend@0.11.3-next.2
  - @backstage/plugin-lighthouse-backend@0.2.4-next.2
  - @backstage/plugin-permission-backend@0.5.23-next.2
  - @backstage/plugin-permission-node@0.7.11-next.2
  - @backstage/plugin-search-backend@1.4.0-next.2
  - @backstage/plugin-search-backend-module-elasticsearch@1.3.3-next.2
  - @backstage/plugin-search-backend-module-pg@0.5.9-next.2
  - @backstage/plugin-search-backend-node@1.2.4-next.2
  - @backstage/plugin-todo-backend@0.2.0-next.2
  - @backstage/plugin-tech-insights-backend@0.5.14-next.2
  - @backstage/plugin-tech-insights-node@0.4.6-next.2
  - @backstage/plugin-scaffolder-backend-module-confluence-to-markdown@0.2.1-next.2
  - @backstage/plugin-scaffolder-backend-module-rails@0.4.17-next.2
  - @backstage/plugin-auth-node@0.2.17-next.2
  - @backstage/plugin-azure-sites-backend@0.1.10-next.2
  - @backstage/plugin-code-coverage-backend@0.2.14-next.2
  - @backstage/plugin-graphql-backend@0.1.38-next.2
  - @backstage/plugin-jenkins-backend@0.2.3-next.2
  - @backstage/plugin-nomad-backend@0.1.2-next.2
  - @backstage/plugin-playlist-backend@0.3.4-next.2
  - @backstage/plugin-rollbar-backend@0.1.45-next.2
  - @backstage/plugin-tech-insights-backend-module-jsonfc@0.1.32-next.2

## 0.2.86-next.1

### Patch Changes

- Updated dependencies
  - @backstage/plugin-search-backend-module-elasticsearch@1.3.3-next.1
  - @backstage/plugin-search-backend-module-pg@0.5.9-next.1
  - @backstage/plugin-azure-devops-backend@0.3.27-next.1
  - @backstage/plugin-kubernetes-backend@0.11.3-next.1
  - @backstage/plugin-lighthouse-backend@0.2.4-next.1
  - @backstage/plugin-permission-backend@0.5.23-next.1
  - @backstage/plugin-scaffolder-backend@1.15.2-next.1
  - @backstage/plugin-devtools-backend@0.1.3-next.1
  - @backstage/plugin-techdocs-backend@1.6.5-next.1
  - @backstage/backend-common@0.19.2-next.1
  - @backstage/plugin-catalog-backend@1.12.0-next.1
  - @backstage/plugin-badges-backend@0.2.3-next.1
  - @backstage/plugin-events-backend@0.2.9-next.1
  - @backstage/plugin-search-backend@1.4.0-next.1
  - @backstage/plugin-kafka-backend@0.2.41-next.1
  - @backstage/plugin-proxy-backend@0.2.42-next.1
  - @backstage/plugin-todo-backend@0.2.0-next.1
  - @backstage/plugin-app-backend@0.3.48-next.1
  - @backstage/plugin-scaffolder-backend-module-confluence-to-markdown@0.2.1-next.1
  - @backstage/plugin-catalog-backend-module-unprocessed@0.2.0-next.1
  - @backstage/plugin-scaffolder-backend-module-rails@0.4.17-next.1
  - @backstage/plugin-entity-feedback-backend@0.1.6-next.1
  - @backstage/plugin-code-coverage-backend@0.2.14-next.1
  - @backstage/plugin-search-backend-node@1.2.4-next.1
  - @backstage/plugin-linguist-backend@0.3.2-next.1
  - @backstage/plugin-playlist-backend@0.3.4-next.1
  - @backstage/plugin-explore-backend@0.0.10-next.1
  - @backstage/plugin-jenkins-backend@0.2.3-next.1
  - @backstage/plugin-nomad-backend@0.1.2-next.1
  - @backstage/plugin-catalog-node@1.4.1-next.1
  - @backstage/plugin-events-node@0.2.9-next.1
  - @backstage/plugin-auth-node@0.2.17-next.1
  - @backstage/plugin-auth-backend@0.18.6-next.1
  - @backstage/backend-tasks@0.5.5-next.1
  - @backstage/plugin-adr-backend@0.3.6-next.1
  - @backstage/plugin-azure-sites-backend@0.1.10-next.1
  - @backstage/plugin-graphql-backend@0.1.38-next.1
  - @backstage/plugin-permission-node@0.7.11-next.1
  - @backstage/plugin-rollbar-backend@0.1.45-next.1
  - @backstage/plugin-tech-insights-backend@0.5.14-next.1
  - @backstage/plugin-tech-insights-backend-module-jsonfc@0.1.32-next.1
  - @backstage/plugin-tech-insights-node@0.4.6-next.1
  - example-app@0.2.86-next.1
  - @backstage/integration@1.5.1
  - @backstage/catalog-client@1.4.3
  - @backstage/catalog-model@1.4.1
  - @backstage/config@1.0.8
  - @backstage/plugin-permission-common@0.7.7
  - @backstage/plugin-search-common@1.2.5

## 0.2.86-next.0

### Patch Changes

- Updated dependencies
  - @backstage/plugin-linguist-backend@0.3.2-next.0
  - @backstage/plugin-catalog-backend-module-unprocessed@0.2.0-next.0
  - @backstage/plugin-search-backend-node@1.2.4-next.0
  - @backstage/plugin-todo-backend@0.2.0-next.0
  - @backstage/plugin-catalog-backend@1.12.0-next.0
  - @backstage/plugin-search-backend@1.4.0-next.0
  - example-app@0.2.86-next.0
  - @backstage/backend-common@0.19.2-next.0
  - @backstage/backend-tasks@0.5.5-next.0
  - @backstage/catalog-client@1.4.3
  - @backstage/catalog-model@1.4.1
  - @backstage/config@1.0.8
  - @backstage/integration@1.5.1
  - @backstage/plugin-adr-backend@0.3.6-next.0
  - @backstage/plugin-app-backend@0.3.48-next.0
  - @backstage/plugin-auth-backend@0.18.6-next.0
  - @backstage/plugin-auth-node@0.2.17-next.0
  - @backstage/plugin-azure-devops-backend@0.3.27-next.0
  - @backstage/plugin-azure-sites-backend@0.1.10-next.0
  - @backstage/plugin-badges-backend@0.2.3-next.0
  - @backstage/plugin-catalog-node@1.4.1-next.0
  - @backstage/plugin-code-coverage-backend@0.2.14-next.0
  - @backstage/plugin-devtools-backend@0.1.3-next.0
  - @backstage/plugin-entity-feedback-backend@0.1.6-next.0
  - @backstage/plugin-events-backend@0.2.9-next.0
  - @backstage/plugin-events-node@0.2.9-next.0
  - @backstage/plugin-explore-backend@0.0.10-next.0
  - @backstage/plugin-graphql-backend@0.1.38-next.0
  - @backstage/plugin-jenkins-backend@0.2.3-next.0
  - @backstage/plugin-kafka-backend@0.2.41-next.0
  - @backstage/plugin-kubernetes-backend@0.11.3-next.0
  - @backstage/plugin-lighthouse-backend@0.2.4-next.0
  - @backstage/plugin-nomad-backend@0.1.2-next.0
  - @backstage/plugin-permission-backend@0.5.23-next.0
  - @backstage/plugin-permission-common@0.7.7
  - @backstage/plugin-permission-node@0.7.11-next.0
  - @backstage/plugin-playlist-backend@0.3.4-next.0
  - @backstage/plugin-proxy-backend@0.2.42-next.0
  - @backstage/plugin-rollbar-backend@0.1.45-next.0
  - @backstage/plugin-scaffolder-backend@1.15.2-next.0
  - @backstage/plugin-scaffolder-backend-module-confluence-to-markdown@0.2.1-next.0
  - @backstage/plugin-scaffolder-backend-module-rails@0.4.17-next.0
  - @backstage/plugin-search-backend-module-elasticsearch@1.3.3-next.0
  - @backstage/plugin-search-backend-module-pg@0.5.9-next.0
  - @backstage/plugin-search-common@1.2.5
  - @backstage/plugin-tech-insights-backend@0.5.14-next.0
  - @backstage/plugin-tech-insights-backend-module-jsonfc@0.1.32-next.0
  - @backstage/plugin-tech-insights-node@0.4.6-next.0
  - @backstage/plugin-techdocs-backend@1.6.5-next.0

## 0.2.85

### Patch Changes

- Updated dependencies
  - @backstage/plugin-kubernetes-backend@0.11.2
  - @backstage/plugin-badges-backend@0.2.2
  - @backstage/plugin-scaffolder-backend-module-confluence-to-markdown@0.2.0
  - @backstage/plugin-devtools-backend@0.1.2
  - @backstage/plugin-tech-insights-backend@0.5.13
  - @backstage/backend-common@0.19.1
  - @backstage/plugin-scaffolder-backend@1.15.1
  - @backstage/plugin-catalog-backend-module-unprocessed@0.1.1
  - @backstage/plugin-azure-devops-backend@0.3.26
  - @backstage/plugin-linguist-backend@0.3.1
  - @backstage/plugin-adr-backend@0.3.5
  - @backstage/plugin-lighthouse-backend@0.2.3
  - @backstage/plugin-entity-feedback-backend@0.1.5
  - @backstage/plugin-catalog-backend@1.11.0
  - @backstage/plugin-catalog-node@1.4.0
  - @backstage/plugin-auth-backend@0.18.5
  - example-app@0.2.85
  - @backstage/backend-tasks@0.5.4
  - @backstage/catalog-client@1.4.3
  - @backstage/catalog-model@1.4.1
  - @backstage/config@1.0.8
  - @backstage/integration@1.5.1
  - @backstage/plugin-app-backend@0.3.47
  - @backstage/plugin-auth-node@0.2.16
  - @backstage/plugin-azure-sites-backend@0.1.9
  - @backstage/plugin-code-coverage-backend@0.2.13
  - @backstage/plugin-events-backend@0.2.8
  - @backstage/plugin-events-node@0.2.8
  - @backstage/plugin-explore-backend@0.0.9
  - @backstage/plugin-graphql-backend@0.1.37
  - @backstage/plugin-jenkins-backend@0.2.2
  - @backstage/plugin-kafka-backend@0.2.40
  - @backstage/plugin-nomad-backend@0.1.1
  - @backstage/plugin-permission-backend@0.5.22
  - @backstage/plugin-permission-common@0.7.7
  - @backstage/plugin-permission-node@0.7.10
  - @backstage/plugin-playlist-backend@0.3.3
  - @backstage/plugin-proxy-backend@0.2.41
  - @backstage/plugin-rollbar-backend@0.1.44
  - @backstage/plugin-scaffolder-backend-module-rails@0.4.16
  - @backstage/plugin-search-backend@1.3.3
  - @backstage/plugin-search-backend-module-elasticsearch@1.3.2
  - @backstage/plugin-search-backend-module-pg@0.5.8
  - @backstage/plugin-search-backend-node@1.2.3
  - @backstage/plugin-search-common@1.2.5
  - @backstage/plugin-tech-insights-backend-module-jsonfc@0.1.31
  - @backstage/plugin-tech-insights-node@0.4.5
  - @backstage/plugin-techdocs-backend@1.6.4
  - @backstage/plugin-todo-backend@0.1.44

## 0.2.85-next.2

### Patch Changes

- Updated dependencies
  - @backstage/plugin-scaffolder-backend-module-confluence-to-markdown@0.2.0-next.1
  - @backstage/plugin-devtools-backend@0.1.2-next.2
  - @backstage/plugin-tech-insights-backend@0.5.13-next.1
  - @backstage/plugin-scaffolder-backend@1.15.1-next.1
  - @backstage/plugin-kubernetes-backend@0.11.2-next.2
  - @backstage/plugin-adr-backend@0.3.5-next.1
  - example-app@0.2.85-next.2
  - @backstage/backend-common@0.19.1-next.0
  - @backstage/backend-tasks@0.5.4-next.0
  - @backstage/catalog-client@1.4.3-next.0
  - @backstage/catalog-model@1.4.1-next.0
  - @backstage/config@1.0.8
  - @backstage/integration@1.5.1-next.0
  - @backstage/plugin-app-backend@0.3.47-next.0
  - @backstage/plugin-auth-backend@0.18.5-next.1
  - @backstage/plugin-auth-node@0.2.16-next.0
  - @backstage/plugin-azure-devops-backend@0.3.26-next.1
  - @backstage/plugin-azure-sites-backend@0.1.9-next.0
  - @backstage/plugin-badges-backend@0.2.2-next.1
  - @backstage/plugin-catalog-backend@1.11.0-next.0
  - @backstage/plugin-catalog-backend-module-unprocessed@0.1.1-next.0
  - @backstage/plugin-catalog-node@1.4.0-next.0
  - @backstage/plugin-code-coverage-backend@0.2.13-next.0
  - @backstage/plugin-entity-feedback-backend@0.1.5-next.0
  - @backstage/plugin-events-backend@0.2.8-next.0
  - @backstage/plugin-events-node@0.2.8-next.0
  - @backstage/plugin-explore-backend@0.0.9-next.0
  - @backstage/plugin-graphql-backend@0.1.37-next.0
  - @backstage/plugin-jenkins-backend@0.2.2-next.0
  - @backstage/plugin-kafka-backend@0.2.40-next.0
  - @backstage/plugin-lighthouse-backend@0.2.3-next.0
  - @backstage/plugin-linguist-backend@0.3.1-next.1
  - @backstage/plugin-nomad-backend@0.1.1-next.0
  - @backstage/plugin-permission-backend@0.5.22-next.0
  - @backstage/plugin-permission-common@0.7.7-next.0
  - @backstage/plugin-permission-node@0.7.10-next.0
  - @backstage/plugin-playlist-backend@0.3.3-next.0
  - @backstage/plugin-proxy-backend@0.2.41-next.0
  - @backstage/plugin-rollbar-backend@0.1.44-next.0
  - @backstage/plugin-scaffolder-backend-module-rails@0.4.16-next.1
  - @backstage/plugin-search-backend@1.3.3-next.0
  - @backstage/plugin-search-backend-module-elasticsearch@1.3.2-next.0
  - @backstage/plugin-search-backend-module-pg@0.5.8-next.0
  - @backstage/plugin-search-backend-node@1.2.3-next.0
  - @backstage/plugin-search-common@1.2.5-next.0
  - @backstage/plugin-tech-insights-backend-module-jsonfc@0.1.31-next.0
  - @backstage/plugin-tech-insights-node@0.4.5-next.0
  - @backstage/plugin-techdocs-backend@1.6.4-next.0
  - @backstage/plugin-todo-backend@0.1.44-next.0

## 0.2.85-next.1

### Patch Changes

- Updated dependencies
  - @backstage/plugin-kubernetes-backend@0.11.2-next.1
  - @backstage/plugin-badges-backend@0.2.2-next.1
  - @backstage/plugin-azure-devops-backend@0.3.26-next.1
  - @backstage/plugin-devtools-backend@0.1.2-next.1
  - @backstage/plugin-linguist-backend@0.3.1-next.1
  - @backstage/plugin-auth-backend@0.18.5-next.1
  - example-app@0.2.85-next.1
  - @backstage/config@1.0.8

## 0.2.85-next.0

### Patch Changes

- Updated dependencies
  - @backstage/backend-common@0.19.1-next.0
  - @backstage/plugin-catalog-backend-module-unprocessed@0.1.1-next.0
  - @backstage/plugin-entity-feedback-backend@0.1.5-next.0
  - @backstage/plugin-catalog-backend@1.11.0-next.0
  - @backstage/plugin-catalog-node@1.4.0-next.0
  - @backstage/plugin-kubernetes-backend@0.11.2-next.0
  - example-app@0.2.85-next.0
  - @backstage/backend-tasks@0.5.4-next.0
  - @backstage/catalog-client@1.4.3-next.0
  - @backstage/catalog-model@1.4.1-next.0
  - @backstage/config@1.0.8
  - @backstage/integration@1.5.1-next.0
  - @backstage/plugin-adr-backend@0.3.5-next.0
  - @backstage/plugin-app-backend@0.3.47-next.0
  - @backstage/plugin-auth-backend@0.18.5-next.0
  - @backstage/plugin-auth-node@0.2.16-next.0
  - @backstage/plugin-azure-devops-backend@0.3.26-next.0
  - @backstage/plugin-azure-sites-backend@0.1.9-next.0
  - @backstage/plugin-badges-backend@0.2.2-next.0
  - @backstage/plugin-code-coverage-backend@0.2.13-next.0
  - @backstage/plugin-devtools-backend@0.1.2-next.0
  - @backstage/plugin-events-backend@0.2.8-next.0
  - @backstage/plugin-events-node@0.2.8-next.0
  - @backstage/plugin-explore-backend@0.0.9-next.0
  - @backstage/plugin-graphql-backend@0.1.37-next.0
  - @backstage/plugin-jenkins-backend@0.2.2-next.0
  - @backstage/plugin-kafka-backend@0.2.40-next.0
  - @backstage/plugin-lighthouse-backend@0.2.3-next.0
  - @backstage/plugin-linguist-backend@0.3.1-next.0
  - @backstage/plugin-nomad-backend@0.1.1-next.0
  - @backstage/plugin-permission-backend@0.5.22-next.0
  - @backstage/plugin-permission-common@0.7.7-next.0
  - @backstage/plugin-permission-node@0.7.10-next.0
  - @backstage/plugin-playlist-backend@0.3.3-next.0
  - @backstage/plugin-proxy-backend@0.2.41-next.0
  - @backstage/plugin-rollbar-backend@0.1.44-next.0
  - @backstage/plugin-scaffolder-backend@1.15.1-next.0
  - @backstage/plugin-scaffolder-backend-module-confluence-to-markdown@0.1.4-next.0
  - @backstage/plugin-scaffolder-backend-module-rails@0.4.16-next.0
  - @backstage/plugin-search-backend@1.3.3-next.0
  - @backstage/plugin-search-backend-module-elasticsearch@1.3.2-next.0
  - @backstage/plugin-search-backend-module-pg@0.5.8-next.0
  - @backstage/plugin-search-backend-node@1.2.3-next.0
  - @backstage/plugin-search-common@1.2.5-next.0
  - @backstage/plugin-tech-insights-backend@0.5.13-next.0
  - @backstage/plugin-tech-insights-backend-module-jsonfc@0.1.31-next.0
  - @backstage/plugin-tech-insights-node@0.4.5-next.0
  - @backstage/plugin-techdocs-backend@1.6.4-next.0
  - @backstage/plugin-todo-backend@0.1.44-next.0

## 0.2.84

### Patch Changes

- Updated dependencies
  - @backstage/backend-common@0.19.0
  - @backstage/catalog-client@1.4.2
  - @backstage/plugin-jenkins-backend@0.2.1
  - @backstage/plugin-scaffolder-backend-module-confluence-to-markdown@0.1.3
  - @backstage/plugin-devtools-backend@0.1.1
  - @backstage/plugin-scaffolder-backend@1.15.0
  - @backstage/plugin-nomad-backend@0.1.0
  - @backstage/plugin-azure-sites-backend@0.1.8
  - @backstage/plugin-kubernetes-backend@0.11.1
  - @backstage/plugin-catalog-backend-module-unprocessed@0.1.0
  - @backstage/plugin-badges-backend@0.2.1
  - @backstage/plugin-catalog-backend@1.10.0
  - @backstage/integration@1.5.0
  - @backstage/plugin-search-backend@1.3.2
  - @backstage/plugin-explore-backend@0.0.8
  - @backstage/catalog-model@1.4.0
  - @backstage/plugin-auth-backend@0.18.4
  - @backstage/plugin-adr-backend@0.3.4
  - @backstage/plugin-code-coverage-backend@0.2.12
  - @backstage/plugin-proxy-backend@0.2.40
  - @backstage/plugin-linguist-backend@0.3.0
  - @backstage/plugin-search-backend-module-pg@0.5.7
  - example-app@0.2.84
  - @backstage/backend-tasks@0.5.3
  - @backstage/plugin-app-backend@0.3.46
  - @backstage/plugin-auth-node@0.2.15
  - @backstage/plugin-azure-devops-backend@0.3.25
  - @backstage/plugin-catalog-node@1.3.7
  - @backstage/plugin-entity-feedback-backend@0.1.4
  - @backstage/plugin-events-backend@0.2.7
  - @backstage/plugin-graphql-backend@0.1.36
  - @backstage/plugin-kafka-backend@0.2.39
  - @backstage/plugin-lighthouse-backend@0.2.2
  - @backstage/plugin-permission-backend@0.5.21
  - @backstage/plugin-permission-node@0.7.9
  - @backstage/plugin-playlist-backend@0.3.2
  - @backstage/plugin-rollbar-backend@0.1.43
  - @backstage/plugin-scaffolder-backend-module-rails@0.4.15
  - @backstage/plugin-search-backend-module-elasticsearch@1.3.1
  - @backstage/plugin-search-backend-node@1.2.2
  - @backstage/plugin-tech-insights-backend@0.5.12
  - @backstage/plugin-tech-insights-backend-module-jsonfc@0.1.30
  - @backstage/plugin-tech-insights-node@0.4.4
  - @backstage/plugin-techdocs-backend@1.6.3
  - @backstage/plugin-todo-backend@0.1.43
  - @backstage/config@1.0.8
  - @backstage/plugin-events-node@0.2.7
  - @backstage/plugin-permission-common@0.7.6
  - @backstage/plugin-search-common@1.2.4

## 0.2.84-next.3

### Patch Changes

- Updated dependencies
  - @backstage/plugin-scaffolder-backend@1.15.0-next.3
  - @backstage/plugin-kubernetes-backend@0.11.1-next.3
  - @backstage/backend-common@0.19.0-next.2
  - @backstage/catalog-model@1.4.0-next.1
  - @backstage/plugin-catalog-backend@1.10.0-next.2
  - example-app@0.2.84-next.3
  - @backstage/backend-tasks@0.5.3-next.2
  - @backstage/catalog-client@1.4.2-next.2
  - @backstage/config@1.0.7
  - @backstage/integration@1.5.0-next.0
  - @backstage/plugin-adr-backend@0.3.4-next.2
  - @backstage/plugin-app-backend@0.3.46-next.2
  - @backstage/plugin-auth-backend@0.18.4-next.3
  - @backstage/plugin-auth-node@0.2.15-next.2
  - @backstage/plugin-azure-devops-backend@0.3.25-next.2
  - @backstage/plugin-azure-sites-backend@0.1.8-next.2
  - @backstage/plugin-badges-backend@0.2.1-next.3
  - @backstage/plugin-catalog-backend-module-unprocessed@0.1.0-next.1
  - @backstage/plugin-catalog-node@1.3.7-next.2
  - @backstage/plugin-code-coverage-backend@0.2.12-next.3
  - @backstage/plugin-devtools-backend@0.1.1-next.2
  - @backstage/plugin-entity-feedback-backend@0.1.4-next.2
  - @backstage/plugin-events-backend@0.2.7-next.2
  - @backstage/plugin-events-node@0.2.7-next.2
  - @backstage/plugin-explore-backend@0.0.8-next.2
  - @backstage/plugin-graphql-backend@0.1.36-next.2
  - @backstage/plugin-jenkins-backend@0.2.1-next.2
  - @backstage/plugin-kafka-backend@0.2.39-next.2
  - @backstage/plugin-lighthouse-backend@0.2.2-next.2
  - @backstage/plugin-linguist-backend@0.3.0-next.2
  - @backstage/plugin-permission-backend@0.5.21-next.2
  - @backstage/plugin-permission-common@0.7.6-next.0
  - @backstage/plugin-permission-node@0.7.9-next.2
  - @backstage/plugin-playlist-backend@0.3.2-next.2
  - @backstage/plugin-proxy-backend@0.2.40-next.2
  - @backstage/plugin-rollbar-backend@0.1.43-next.2
  - @backstage/plugin-scaffolder-backend-module-confluence-to-markdown@0.1.3-next.3
  - @backstage/plugin-scaffolder-backend-module-rails@0.4.15-next.3
  - @backstage/plugin-search-backend@1.3.2-next.2
  - @backstage/plugin-search-backend-module-elasticsearch@1.3.1-next.2
  - @backstage/plugin-search-backend-module-pg@0.5.7-next.2
  - @backstage/plugin-search-backend-node@1.2.2-next.2
  - @backstage/plugin-search-common@1.2.4-next.0
  - @backstage/plugin-tech-insights-backend@0.5.12-next.2
  - @backstage/plugin-tech-insights-backend-module-jsonfc@0.1.30-next.2
  - @backstage/plugin-tech-insights-node@0.4.4-next.2
  - @backstage/plugin-techdocs-backend@1.6.3-next.2
  - @backstage/plugin-todo-backend@0.1.43-next.2

## 0.2.84-next.2

### Patch Changes

- Updated dependencies
  - @backstage/plugin-kubernetes-backend@0.11.1-next.2
  - @backstage/plugin-badges-backend@0.2.1-next.2
  - @backstage/plugin-scaffolder-backend@1.15.0-next.2
  - @backstage/plugin-auth-backend@0.18.4-next.2
  - @backstage/plugin-code-coverage-backend@0.2.12-next.2
  - example-app@0.2.84-next.2
  - @backstage/plugin-scaffolder-backend-module-confluence-to-markdown@0.1.3-next.2
  - @backstage/plugin-scaffolder-backend-module-rails@0.4.15-next.2
  - @backstage/config@1.0.7

## 0.2.84-next.1

### Patch Changes

- Updated dependencies
  - @backstage/backend-common@0.19.0-next.1
  - @backstage/plugin-jenkins-backend@0.2.1-next.1
  - @backstage/plugin-scaffolder-backend-module-confluence-to-markdown@0.1.3-next.1
  - @backstage/plugin-devtools-backend@0.1.1-next.1
  - @backstage/plugin-catalog-backend-module-unprocessed@0.1.0-next.0
  - @backstage/plugin-catalog-backend@1.9.2-next.1
  - @backstage/integration@1.5.0-next.0
  - @backstage/plugin-adr-backend@0.3.4-next.1
  - @backstage/plugin-proxy-backend@0.2.40-next.1
  - @backstage/plugin-search-backend-module-pg@0.5.7-next.1
  - @backstage/catalog-model@1.4.0-next.0
  - @backstage/plugin-scaffolder-backend@1.15.0-next.1
  - @backstage/backend-tasks@0.5.3-next.1
  - @backstage/plugin-app-backend@0.3.46-next.1
  - @backstage/plugin-auth-backend@0.18.4-next.1
  - @backstage/plugin-auth-node@0.2.15-next.1
  - @backstage/plugin-azure-devops-backend@0.3.25-next.1
  - @backstage/plugin-azure-sites-backend@0.1.8-next.1
  - @backstage/plugin-badges-backend@0.2.1-next.1
  - @backstage/plugin-catalog-node@1.3.7-next.1
  - @backstage/plugin-code-coverage-backend@0.2.12-next.1
  - @backstage/plugin-entity-feedback-backend@0.1.4-next.1
  - @backstage/plugin-events-backend@0.2.7-next.1
  - @backstage/plugin-explore-backend@0.0.8-next.1
  - @backstage/plugin-graphql-backend@0.1.36-next.1
  - @backstage/plugin-kafka-backend@0.2.39-next.1
  - @backstage/plugin-kubernetes-backend@0.11.1-next.1
  - @backstage/plugin-lighthouse-backend@0.2.2-next.1
  - @backstage/plugin-linguist-backend@0.3.0-next.1
  - @backstage/plugin-permission-backend@0.5.21-next.1
  - @backstage/plugin-permission-node@0.7.9-next.1
  - @backstage/plugin-playlist-backend@0.3.2-next.1
  - @backstage/plugin-rollbar-backend@0.1.43-next.1
  - @backstage/plugin-scaffolder-backend-module-rails@0.4.15-next.1
  - @backstage/plugin-search-backend@1.3.2-next.1
  - @backstage/plugin-search-backend-module-elasticsearch@1.3.1-next.1
  - @backstage/plugin-search-backend-node@1.2.2-next.1
  - @backstage/plugin-tech-insights-backend@0.5.12-next.1
  - @backstage/plugin-tech-insights-backend-module-jsonfc@0.1.30-next.1
  - @backstage/plugin-tech-insights-node@0.4.4-next.1
  - @backstage/plugin-techdocs-backend@1.6.3-next.1
  - @backstage/plugin-todo-backend@0.1.43-next.1
  - example-app@0.2.84-next.1
  - @backstage/catalog-client@1.4.2-next.1
  - @backstage/plugin-permission-common@0.7.6-next.0
  - @backstage/plugin-events-node@0.2.7-next.1
  - @backstage/config@1.0.7
  - @backstage/plugin-search-common@1.2.4-next.0

## 0.2.84-next.0

### Patch Changes

- Updated dependencies
  - @backstage/catalog-client@1.4.2-next.0
  - @backstage/plugin-scaffolder-backend@1.14.1-next.0
  - @backstage/plugin-jenkins-backend@0.2.1-next.0
  - @backstage/plugin-linguist-backend@0.3.0-next.0
  - @backstage/plugin-devtools-backend@0.1.1-next.0
  - @backstage/plugin-adr-backend@0.3.4-next.0
  - @backstage/plugin-auth-backend@0.18.4-next.0
  - @backstage/plugin-badges-backend@0.2.1-next.0
  - @backstage/plugin-catalog-backend@1.9.2-next.0
  - @backstage/plugin-catalog-node@1.3.7-next.0
  - @backstage/plugin-code-coverage-backend@0.2.12-next.0
  - @backstage/plugin-entity-feedback-backend@0.1.4-next.0
  - @backstage/plugin-kubernetes-backend@0.11.1-next.0
  - @backstage/plugin-lighthouse-backend@0.2.2-next.0
  - @backstage/plugin-playlist-backend@0.3.2-next.0
  - @backstage/plugin-tech-insights-backend@0.5.12-next.0
  - @backstage/plugin-techdocs-backend@1.6.3-next.0
  - @backstage/plugin-todo-backend@0.1.43-next.0
  - example-app@0.2.84-next.0
  - @backstage/plugin-scaffolder-backend-module-rails@0.4.15-next.0
  - @backstage/backend-common@0.18.6-next.0
  - @backstage/integration@1.4.5
  - @backstage/plugin-app-backend@0.3.46-next.0
  - @backstage/plugin-explore-backend@0.0.8-next.0
  - @backstage/config@1.0.7
  - @backstage/backend-tasks@0.5.3-next.0
  - @backstage/catalog-model@1.3.0
  - @backstage/plugin-auth-node@0.2.15-next.0
  - @backstage/plugin-azure-devops-backend@0.3.25-next.0
  - @backstage/plugin-azure-sites-backend@0.1.8-next.0
  - @backstage/plugin-events-backend@0.2.7-next.0
  - @backstage/plugin-events-node@0.2.7-next.0
  - @backstage/plugin-graphql-backend@0.1.36-next.0
  - @backstage/plugin-kafka-backend@0.2.39-next.0
  - @backstage/plugin-permission-backend@0.5.21-next.0
  - @backstage/plugin-permission-common@0.7.5
  - @backstage/plugin-permission-node@0.7.9-next.0
  - @backstage/plugin-proxy-backend@0.2.40-next.0
  - @backstage/plugin-rollbar-backend@0.1.43-next.0
  - @backstage/plugin-search-backend@1.3.2-next.0
  - @backstage/plugin-search-backend-module-elasticsearch@1.3.1-next.0
  - @backstage/plugin-search-backend-module-pg@0.5.7-next.0
  - @backstage/plugin-search-backend-node@1.2.2-next.0
  - @backstage/plugin-search-common@1.2.3
  - @backstage/plugin-tech-insights-backend-module-jsonfc@0.1.30-next.0
  - @backstage/plugin-tech-insights-node@0.4.4-next.0

## 0.2.83

### Patch Changes

- Updated dependencies
  - @backstage/plugin-scaffolder-backend@1.14.0
  - @backstage/plugin-devtools-backend@0.1.0
  - @backstage/plugin-catalog-backend@1.9.1
  - @backstage/backend-common@0.18.5
  - @backstage/plugin-kubernetes-backend@0.11.0
  - @backstage/plugin-auth-backend@0.18.3
  - @backstage/plugin-badges-backend@0.2.0
  - @backstage/plugin-search-backend-module-elasticsearch@1.3.0
  - @backstage/integration@1.4.5
  - @backstage/plugin-todo-backend@0.1.42
  - @backstage/plugin-jenkins-backend@0.2.0
  - @backstage/plugin-azure-sites-backend@0.1.7
  - @backstage/plugin-permission-node@0.7.8
  - @backstage/plugin-search-backend@1.3.1
  - example-app@0.2.83
  - @backstage/backend-tasks@0.5.2
  - @backstage/plugin-app-backend@0.3.45
  - @backstage/plugin-auth-node@0.2.14
  - @backstage/plugin-catalog-node@1.3.6
  - @backstage/plugin-entity-feedback-backend@0.1.3
  - @backstage/plugin-events-backend@0.2.6
  - @backstage/plugin-playlist-backend@0.3.1
  - @backstage/plugin-rollbar-backend@0.1.42
  - @backstage/plugin-search-backend-module-pg@0.5.6
  - @backstage/plugin-tech-insights-backend@0.5.11
  - @backstage/plugin-techdocs-backend@1.6.2
  - @backstage/plugin-scaffolder-backend-module-rails@0.4.14
  - @backstage/plugin-adr-backend@0.3.3
  - @backstage/plugin-azure-devops-backend@0.3.24
  - @backstage/plugin-code-coverage-backend@0.2.11
  - @backstage/plugin-explore-backend@0.0.7
  - @backstage/plugin-graphql-backend@0.1.35
  - @backstage/plugin-kafka-backend@0.2.38
  - @backstage/plugin-lighthouse-backend@0.2.1
  - @backstage/plugin-linguist-backend@0.2.2
  - @backstage/plugin-permission-backend@0.5.20
  - @backstage/plugin-proxy-backend@0.2.39
  - @backstage/plugin-search-backend-node@1.2.1
  - @backstage/plugin-tech-insights-backend-module-jsonfc@0.1.29
  - @backstage/plugin-tech-insights-node@0.4.3
  - @backstage/catalog-client@1.4.1
  - @backstage/catalog-model@1.3.0
  - @backstage/config@1.0.7
  - @backstage/plugin-events-node@0.2.6
  - @backstage/plugin-permission-common@0.7.5
  - @backstage/plugin-search-common@1.2.3

## 0.2.83-next.2

### Patch Changes

- Updated dependencies
  - @backstage/plugin-devtools-backend@0.1.0-next.0
  - @backstage/plugin-catalog-backend@1.9.1-next.2
  - @backstage/plugin-badges-backend@0.2.0-next.2
  - @backstage/plugin-search-backend-module-elasticsearch@1.3.0-next.2
  - @backstage/plugin-kubernetes-backend@0.11.0-next.2
  - @backstage/plugin-auth-backend@0.18.3-next.2
  - @backstage/plugin-search-backend@1.3.1-next.2
  - example-app@0.2.83-next.2
  - @backstage/plugin-scaffolder-backend@1.13.2-next.2
  - @backstage/plugin-scaffolder-backend-module-rails@0.4.14-next.2
  - @backstage/config@1.0.7

## 0.2.83-next.1

### Patch Changes

- Updated dependencies
  - @backstage/backend-common@0.18.5-next.1
  - @backstage/plugin-kubernetes-backend@0.11.0-next.1
  - @backstage/plugin-catalog-backend@1.9.1-next.1
  - @backstage/plugin-jenkins-backend@0.1.35-next.1
  - @backstage/plugin-scaffolder-backend@1.13.2-next.1
  - example-app@0.2.83-next.1
  - @backstage/backend-tasks@0.5.2-next.1
  - @backstage/plugin-adr-backend@0.3.3-next.1
  - @backstage/plugin-app-backend@0.3.45-next.1
  - @backstage/plugin-auth-backend@0.18.3-next.1
  - @backstage/plugin-auth-node@0.2.14-next.1
  - @backstage/plugin-azure-devops-backend@0.3.24-next.1
  - @backstage/plugin-azure-sites-backend@0.1.7-next.1
  - @backstage/plugin-badges-backend@0.1.39-next.1
  - @backstage/plugin-catalog-node@1.3.6-next.1
  - @backstage/plugin-code-coverage-backend@0.2.11-next.1
  - @backstage/plugin-entity-feedback-backend@0.1.3-next.1
  - @backstage/plugin-events-backend@0.2.6-next.1
  - @backstage/plugin-explore-backend@0.0.7-next.1
  - @backstage/plugin-graphql-backend@0.1.35-next.1
  - @backstage/plugin-kafka-backend@0.2.38-next.1
  - @backstage/plugin-lighthouse-backend@0.2.1-next.1
  - @backstage/plugin-linguist-backend@0.2.2-next.1
  - @backstage/plugin-permission-backend@0.5.20-next.1
  - @backstage/plugin-permission-node@0.7.8-next.1
  - @backstage/plugin-playlist-backend@0.3.1-next.1
  - @backstage/plugin-proxy-backend@0.2.39-next.1
  - @backstage/plugin-rollbar-backend@0.1.42-next.1
  - @backstage/plugin-scaffolder-backend-module-rails@0.4.14-next.1
  - @backstage/plugin-search-backend@1.3.1-next.1
  - @backstage/plugin-search-backend-module-elasticsearch@1.2.1-next.1
  - @backstage/plugin-search-backend-module-pg@0.5.6-next.1
  - @backstage/plugin-search-backend-node@1.2.1-next.1
  - @backstage/plugin-tech-insights-backend@0.5.11-next.1
  - @backstage/plugin-tech-insights-backend-module-jsonfc@0.1.29-next.1
  - @backstage/plugin-tech-insights-node@0.4.3-next.1
  - @backstage/plugin-techdocs-backend@1.6.2-next.1
  - @backstage/plugin-todo-backend@0.1.42-next.1
  - @backstage/config@1.0.7
  - @backstage/plugin-events-node@0.2.6-next.1

## 0.2.83-next.0

### Patch Changes

- Updated dependencies
  - @backstage/backend-common@0.18.5-next.0
  - @backstage/integration@1.4.5-next.0
  - @backstage/plugin-permission-node@0.7.8-next.0
  - @backstage/plugin-scaffolder-backend@1.13.2-next.0
  - @backstage/plugin-kubernetes-backend@0.11.0-next.0
  - @backstage/backend-tasks@0.5.2-next.0
  - @backstage/plugin-app-backend@0.3.45-next.0
  - @backstage/plugin-auth-backend@0.18.3-next.0
  - @backstage/plugin-auth-node@0.2.14-next.0
  - @backstage/plugin-catalog-backend@1.9.1-next.0
  - @backstage/plugin-catalog-node@1.3.6-next.0
  - @backstage/plugin-entity-feedback-backend@0.1.3-next.0
  - @backstage/plugin-events-backend@0.2.6-next.0
  - @backstage/plugin-playlist-backend@0.3.1-next.0
  - @backstage/plugin-rollbar-backend@0.1.42-next.0
  - @backstage/plugin-search-backend@1.3.1-next.0
  - @backstage/plugin-search-backend-module-pg@0.5.6-next.0
  - @backstage/plugin-tech-insights-backend@0.5.11-next.0
  - @backstage/plugin-techdocs-backend@1.6.2-next.0
  - example-app@0.2.83-next.0
  - @backstage/plugin-adr-backend@0.3.3-next.0
  - @backstage/plugin-azure-devops-backend@0.3.24-next.0
  - @backstage/plugin-azure-sites-backend@0.1.7-next.0
  - @backstage/plugin-badges-backend@0.1.39-next.0
  - @backstage/plugin-code-coverage-backend@0.2.11-next.0
  - @backstage/plugin-explore-backend@0.0.7-next.0
  - @backstage/plugin-graphql-backend@0.1.35-next.0
  - @backstage/plugin-jenkins-backend@0.1.35-next.0
  - @backstage/plugin-kafka-backend@0.2.38-next.0
  - @backstage/plugin-lighthouse-backend@0.2.1-next.0
  - @backstage/plugin-linguist-backend@0.2.2-next.0
  - @backstage/plugin-permission-backend@0.5.20-next.0
  - @backstage/plugin-proxy-backend@0.2.39-next.0
  - @backstage/plugin-scaffolder-backend-module-rails@0.4.14-next.0
  - @backstage/plugin-search-backend-module-elasticsearch@1.2.1-next.0
  - @backstage/plugin-search-backend-node@1.2.1-next.0
  - @backstage/plugin-tech-insights-backend-module-jsonfc@0.1.29-next.0
  - @backstage/plugin-tech-insights-node@0.4.3-next.0
  - @backstage/plugin-todo-backend@0.1.42-next.0
  - @backstage/catalog-client@1.4.1
  - @backstage/catalog-model@1.3.0
  - @backstage/config@1.0.7
  - @backstage/plugin-events-node@0.2.6-next.0
  - @backstage/plugin-permission-common@0.7.5
  - @backstage/plugin-search-common@1.2.3

## 0.2.82

### Patch Changes

- Updated dependencies
  - @backstage/plugin-kubernetes-backend@0.10.0
  - @backstage/backend-common@0.18.4
  - @backstage/plugin-scaffolder-backend@1.13.0
  - @backstage/plugin-catalog-backend@1.9.0
  - @backstage/plugin-code-coverage-backend@0.2.10
  - @backstage/catalog-client@1.4.1
  - @backstage/plugin-permission-node@0.7.7
  - @backstage/plugin-permission-backend@0.5.19
  - @backstage/plugin-entity-feedback-backend@0.1.2
  - @backstage/plugin-rollbar-backend@0.1.41
  - @backstage/plugin-search-backend@1.3.0
  - @backstage/plugin-search-backend-module-elasticsearch@1.2.0
  - @backstage/plugin-search-backend-module-pg@0.5.5
  - @backstage/plugin-auth-backend@0.18.2
  - @backstage/plugin-lighthouse-backend@0.2.0
  - @backstage/plugin-permission-common@0.7.5
  - @backstage/plugin-playlist-backend@0.3.0
  - @backstage/backend-tasks@0.5.1
  - @backstage/plugin-tech-insights-backend-module-jsonfc@0.1.28
  - @backstage/plugin-adr-backend@0.3.2
  - @backstage/plugin-graphql-backend@0.1.34
  - @backstage/catalog-model@1.3.0
  - @backstage/plugin-techdocs-backend@1.6.1
  - @backstage/plugin-explore-backend@0.0.6
  - @backstage/plugin-events-backend@0.2.5
  - @backstage/plugin-search-backend-node@1.2.0
  - @backstage/integration@1.4.4
  - example-app@0.2.82
  - @backstage/plugin-app-backend@0.3.44
  - @backstage/plugin-auth-node@0.2.13
  - @backstage/plugin-azure-devops-backend@0.3.23
  - @backstage/plugin-azure-sites-backend@0.1.6
  - @backstage/plugin-badges-backend@0.1.38
  - @backstage/plugin-catalog-node@1.3.5
  - @backstage/plugin-jenkins-backend@0.1.34
  - @backstage/plugin-kafka-backend@0.2.37
  - @backstage/plugin-linguist-backend@0.2.1
  - @backstage/plugin-proxy-backend@0.2.38
  - @backstage/plugin-scaffolder-backend-module-rails@0.4.12
  - @backstage/plugin-tech-insights-backend@0.5.10
  - @backstage/plugin-tech-insights-node@0.4.2
  - @backstage/plugin-todo-backend@0.1.41
  - @backstage/config@1.0.7
  - @backstage/plugin-events-node@0.2.5
  - @backstage/plugin-search-common@1.2.3

## 0.2.82-next.3

### Patch Changes

- Updated dependencies
  - @backstage/plugin-kubernetes-backend@0.10.0-next.3
  - @backstage/plugin-catalog-backend@1.9.0-next.3
  - @backstage/plugin-code-coverage-backend@0.2.10-next.3
  - @backstage/plugin-lighthouse-backend@0.2.0-next.3
  - @backstage/plugin-auth-backend@0.18.2-next.3
  - @backstage/plugin-scaffolder-backend@1.13.0-next.3
  - @backstage/plugin-search-backend-module-elasticsearch@1.2.0-next.3
  - @backstage/catalog-model@1.3.0-next.0
  - @backstage/plugin-events-backend@0.2.5-next.3
  - example-app@0.2.82-next.3
  - @backstage/backend-common@0.18.4-next.2
  - @backstage/backend-tasks@0.5.1-next.2
  - @backstage/catalog-client@1.4.1-next.1
  - @backstage/config@1.0.7
  - @backstage/integration@1.4.4-next.0
  - @backstage/plugin-adr-backend@0.3.2-next.3
  - @backstage/plugin-app-backend@0.3.44-next.2
  - @backstage/plugin-auth-node@0.2.13-next.2
  - @backstage/plugin-azure-devops-backend@0.3.23-next.2
  - @backstage/plugin-azure-sites-backend@0.1.6-next.2
  - @backstage/plugin-badges-backend@0.1.38-next.3
  - @backstage/plugin-catalog-node@1.3.5-next.3
  - @backstage/plugin-entity-feedback-backend@0.1.2-next.3
  - @backstage/plugin-events-node@0.2.5-next.2
  - @backstage/plugin-explore-backend@0.0.6-next.2
  - @backstage/plugin-graphql-backend@0.1.34-next.3
  - @backstage/plugin-jenkins-backend@0.1.34-next.3
  - @backstage/plugin-kafka-backend@0.2.37-next.3
  - @backstage/plugin-linguist-backend@0.2.1-next.3
  - @backstage/plugin-permission-backend@0.5.19-next.2
  - @backstage/plugin-permission-common@0.7.5-next.0
  - @backstage/plugin-permission-node@0.7.7-next.2
  - @backstage/plugin-playlist-backend@0.2.7-next.3
  - @backstage/plugin-proxy-backend@0.2.38-next.2
  - @backstage/plugin-rollbar-backend@0.1.41-next.2
  - @backstage/plugin-scaffolder-backend-module-rails@0.4.12-next.3
  - @backstage/plugin-search-backend@1.3.0-next.2
  - @backstage/plugin-search-backend-module-pg@0.5.5-next.2
  - @backstage/plugin-search-backend-node@1.2.0-next.2
  - @backstage/plugin-search-common@1.2.3-next.0
  - @backstage/plugin-tech-insights-backend@0.5.10-next.3
  - @backstage/plugin-tech-insights-backend-module-jsonfc@0.1.28-next.2
  - @backstage/plugin-tech-insights-node@0.4.2-next.2
  - @backstage/plugin-techdocs-backend@1.6.1-next.3
  - @backstage/plugin-todo-backend@0.1.41-next.3

## 0.2.82-next.2

### Patch Changes

- Updated dependencies
  - @backstage/plugin-kubernetes-backend@0.10.0-next.2
  - @backstage/plugin-catalog-backend@1.8.1-next.2
  - @backstage/backend-common@0.18.4-next.2
  - @backstage/catalog-client@1.4.1-next.0
  - @backstage/plugin-permission-node@0.7.7-next.2
  - @backstage/plugin-permission-backend@0.5.19-next.2
  - @backstage/plugin-rollbar-backend@0.1.41-next.2
  - @backstage/plugin-tech-insights-backend-module-jsonfc@0.1.28-next.2
  - @backstage/plugin-scaffolder-backend@1.13.0-next.2
  - example-app@0.2.82-next.2
  - @backstage/backend-tasks@0.5.1-next.2
  - @backstage/catalog-model@1.2.1
  - @backstage/config@1.0.7
  - @backstage/integration@1.4.4-next.0
  - @backstage/plugin-adr-backend@0.3.2-next.2
  - @backstage/plugin-app-backend@0.3.44-next.2
  - @backstage/plugin-auth-backend@0.18.2-next.2
  - @backstage/plugin-auth-node@0.2.13-next.2
  - @backstage/plugin-azure-devops-backend@0.3.23-next.2
  - @backstage/plugin-azure-sites-backend@0.1.6-next.2
  - @backstage/plugin-badges-backend@0.1.38-next.2
  - @backstage/plugin-catalog-node@1.3.5-next.2
  - @backstage/plugin-code-coverage-backend@0.2.10-next.2
  - @backstage/plugin-entity-feedback-backend@0.1.2-next.2
  - @backstage/plugin-events-backend@0.2.5-next.2
  - @backstage/plugin-events-node@0.2.5-next.2
  - @backstage/plugin-explore-backend@0.0.6-next.2
  - @backstage/plugin-graphql-backend@0.1.34-next.2
  - @backstage/plugin-jenkins-backend@0.1.34-next.2
  - @backstage/plugin-kafka-backend@0.2.37-next.2
  - @backstage/plugin-lighthouse-backend@0.1.2-next.2
  - @backstage/plugin-linguist-backend@0.2.1-next.2
  - @backstage/plugin-permission-common@0.7.5-next.0
  - @backstage/plugin-playlist-backend@0.2.7-next.2
  - @backstage/plugin-proxy-backend@0.2.38-next.2
  - @backstage/plugin-scaffolder-backend-module-rails@0.4.12-next.2
  - @backstage/plugin-search-backend@1.3.0-next.2
  - @backstage/plugin-search-backend-module-elasticsearch@1.2.0-next.2
  - @backstage/plugin-search-backend-module-pg@0.5.5-next.2
  - @backstage/plugin-search-backend-node@1.2.0-next.2
  - @backstage/plugin-search-common@1.2.3-next.0
  - @backstage/plugin-tech-insights-backend@0.5.10-next.2
  - @backstage/plugin-tech-insights-node@0.4.2-next.2
  - @backstage/plugin-techdocs-backend@1.6.1-next.2
  - @backstage/plugin-todo-backend@0.1.41-next.2

## 0.2.82-next.1

### Patch Changes

- Updated dependencies
  - @backstage/plugin-search-backend@1.3.0-next.1
  - @backstage/plugin-scaffolder-backend@1.13.0-next.1
  - @backstage/plugin-search-backend-module-elasticsearch@1.2.0-next.1
  - @backstage/plugin-search-backend-module-pg@0.5.5-next.1
  - @backstage/plugin-permission-node@0.7.7-next.1
  - @backstage/plugin-permission-backend@0.5.19-next.1
  - @backstage/plugin-permission-common@0.7.5-next.0
  - @backstage/plugin-playlist-backend@0.2.7-next.1
  - @backstage/plugin-catalog-backend@1.8.1-next.1
  - @backstage/backend-tasks@0.5.1-next.1
  - @backstage/plugin-adr-backend@0.3.2-next.1
  - @backstage/plugin-kubernetes-backend@0.10.0-next.1
  - @backstage/plugin-techdocs-backend@1.6.1-next.1
  - @backstage/plugin-explore-backend@0.0.6-next.1
  - @backstage/plugin-search-backend-node@1.2.0-next.1
  - @backstage/integration@1.4.4-next.0
  - @backstage/plugin-auth-backend@0.18.2-next.1
  - example-app@0.2.82-next.1
  - @backstage/backend-common@0.18.4-next.1
  - @backstage/catalog-client@1.4.0
  - @backstage/catalog-model@1.2.1
  - @backstage/config@1.0.7
  - @backstage/plugin-app-backend@0.3.44-next.1
  - @backstage/plugin-auth-node@0.2.13-next.1
  - @backstage/plugin-azure-devops-backend@0.3.23-next.1
  - @backstage/plugin-azure-sites-backend@0.1.6-next.1
  - @backstage/plugin-badges-backend@0.1.38-next.1
  - @backstage/plugin-catalog-node@1.3.5-next.1
  - @backstage/plugin-code-coverage-backend@0.2.10-next.1
  - @backstage/plugin-entity-feedback-backend@0.1.2-next.1
  - @backstage/plugin-events-backend@0.2.5-next.1
  - @backstage/plugin-events-node@0.2.5-next.1
  - @backstage/plugin-graphql-backend@0.1.34-next.1
  - @backstage/plugin-jenkins-backend@0.1.34-next.1
  - @backstage/plugin-kafka-backend@0.2.37-next.1
  - @backstage/plugin-lighthouse-backend@0.1.2-next.1
  - @backstage/plugin-linguist-backend@0.2.1-next.1
  - @backstage/plugin-proxy-backend@0.2.38-next.1
  - @backstage/plugin-rollbar-backend@0.1.41-next.1
  - @backstage/plugin-scaffolder-backend-module-rails@0.4.12-next.1
  - @backstage/plugin-search-common@1.2.3-next.0
  - @backstage/plugin-tech-insights-backend@0.5.10-next.1
  - @backstage/plugin-tech-insights-backend-module-jsonfc@0.1.28-next.1
  - @backstage/plugin-tech-insights-node@0.4.2-next.1
  - @backstage/plugin-todo-backend@0.1.41-next.1

## 0.2.82-next.0

### Patch Changes

- Updated dependencies
  - @backstage/plugin-scaffolder-backend@1.12.1-next.0
  - @backstage/plugin-kubernetes-backend@0.10.0-next.0
  - @backstage/plugin-entity-feedback-backend@0.1.2-next.0
  - @backstage/plugin-auth-backend@0.18.2-next.0
  - @backstage/plugin-catalog-backend@1.8.1-next.0
  - @backstage/plugin-graphql-backend@0.1.34-next.0
  - @backstage/backend-common@0.18.4-next.0
  - @backstage/plugin-scaffolder-backend-module-rails@0.4.12-next.0
  - example-app@0.2.82-next.0
  - @backstage/config@1.0.7
  - @backstage/integration@1.4.3
  - @backstage/backend-tasks@0.5.1-next.0
  - @backstage/catalog-client@1.4.0
  - @backstage/catalog-model@1.2.1
  - @backstage/plugin-adr-backend@0.3.2-next.0
  - @backstage/plugin-app-backend@0.3.44-next.0
  - @backstage/plugin-auth-node@0.2.13-next.0
  - @backstage/plugin-azure-devops-backend@0.3.23-next.0
  - @backstage/plugin-azure-sites-backend@0.1.6-next.0
  - @backstage/plugin-badges-backend@0.1.38-next.0
  - @backstage/plugin-catalog-node@1.3.5-next.0
  - @backstage/plugin-code-coverage-backend@0.2.10-next.0
  - @backstage/plugin-events-backend@0.2.5-next.0
  - @backstage/plugin-events-node@0.2.5-next.0
  - @backstage/plugin-explore-backend@0.0.6-next.0
  - @backstage/plugin-jenkins-backend@0.1.34-next.0
  - @backstage/plugin-kafka-backend@0.2.37-next.0
  - @backstage/plugin-lighthouse-backend@0.1.2-next.0
  - @backstage/plugin-linguist-backend@0.2.1-next.0
  - @backstage/plugin-permission-backend@0.5.19-next.0
  - @backstage/plugin-permission-common@0.7.4
  - @backstage/plugin-permission-node@0.7.7-next.0
  - @backstage/plugin-playlist-backend@0.2.7-next.0
  - @backstage/plugin-proxy-backend@0.2.38-next.0
  - @backstage/plugin-rollbar-backend@0.1.41-next.0
  - @backstage/plugin-search-backend@1.2.5-next.0
  - @backstage/plugin-search-backend-module-elasticsearch@1.1.5-next.0
  - @backstage/plugin-search-backend-module-pg@0.5.5-next.0
  - @backstage/plugin-search-backend-node@1.1.5-next.0
  - @backstage/plugin-search-common@1.2.2
  - @backstage/plugin-tech-insights-backend@0.5.10-next.0
  - @backstage/plugin-tech-insights-backend-module-jsonfc@0.1.28-next.0
  - @backstage/plugin-tech-insights-node@0.4.2-next.0
  - @backstage/plugin-techdocs-backend@1.6.1-next.0
  - @backstage/plugin-todo-backend@0.1.41-next.0

## 0.2.81

### Patch Changes

- Updated dependencies
  - @backstage/plugin-scaffolder-backend@1.12.0
  - @backstage/plugin-catalog-backend@1.8.0
  - @backstage/catalog-client@1.4.0
  - @backstage/plugin-todo-backend@0.1.40
  - @backstage/plugin-permission-node@0.7.6
  - @backstage/plugin-search-backend-module-elasticsearch@1.1.4
  - @backstage/plugin-tech-insights-backend-module-jsonfc@0.1.27
  - @backstage/plugin-auth-node@0.2.12
  - @backstage/plugin-techdocs-backend@1.6.0
  - @backstage/backend-tasks@0.5.0
  - @backstage/plugin-tech-insights-backend@0.5.9
  - @backstage/plugin-adr-backend@0.3.1
  - @backstage/plugin-auth-backend@0.18.1
  - @backstage/backend-common@0.18.3
  - @backstage/plugin-linguist-backend@0.2.0
  - @backstage/plugin-catalog-node@1.3.4
  - @backstage/catalog-model@1.2.1
  - @backstage/plugin-events-backend@0.2.4
  - @backstage/plugin-app-backend@0.3.43
  - @backstage/plugin-events-node@0.2.4
  - @backstage/integration@1.4.3
  - @backstage/plugin-azure-devops-backend@0.3.22
  - @backstage/plugin-azure-sites-backend@0.1.5
  - @backstage/plugin-code-coverage-backend@0.2.9
  - @backstage/plugin-entity-feedback-backend@0.1.1
  - @backstage/plugin-explore-backend@0.0.5
  - @backstage/plugin-graphql-backend@0.1.33
  - @backstage/plugin-jenkins-backend@0.1.33
  - @backstage/plugin-kubernetes-backend@0.9.4
  - @backstage/plugin-permission-backend@0.5.18
  - @backstage/plugin-permission-common@0.7.4
  - @backstage/plugin-playlist-backend@0.2.6
  - @backstage/plugin-proxy-backend@0.2.37
  - @backstage/plugin-rollbar-backend@0.1.40
  - @backstage/plugin-lighthouse-backend@0.1.1
  - @backstage/config@1.0.7
  - @backstage/plugin-scaffolder-backend-module-rails@0.4.11
  - @backstage/plugin-badges-backend@0.1.37
  - example-app@0.2.81
  - @backstage/plugin-search-backend@1.2.4
  - @backstage/plugin-kafka-backend@0.2.36
  - @backstage/plugin-search-backend-module-pg@0.5.4
  - @backstage/plugin-search-backend-node@1.1.4
  - @backstage/plugin-search-common@1.2.2
  - @backstage/plugin-tech-insights-node@0.4.1

## 0.2.81-next.2

### Patch Changes

- Updated dependencies
  - @backstage/plugin-scaffolder-backend@1.12.0-next.2
  - @backstage/plugin-search-backend-module-elasticsearch@1.1.4-next.2
  - @backstage/plugin-tech-insights-backend-module-jsonfc@0.1.27-next.2
  - @backstage/plugin-auth-node@0.2.12-next.2
  - @backstage/backend-tasks@0.5.0-next.2
  - @backstage/plugin-adr-backend@0.3.1-next.2
  - @backstage/backend-common@0.18.3-next.2
  - @backstage/plugin-linguist-backend@0.2.0-next.2
  - @backstage/plugin-scaffolder-backend-module-rails@0.4.11-next.2
  - example-app@0.2.81-next.2
  - @backstage/plugin-techdocs-backend@1.5.4-next.2
  - @backstage/plugin-auth-backend@0.18.1-next.2
  - @backstage/plugin-entity-feedback-backend@0.1.1-next.2
  - @backstage/plugin-jenkins-backend@0.1.33-next.2
  - @backstage/plugin-kubernetes-backend@0.9.4-next.2
  - @backstage/plugin-permission-backend@0.5.18-next.2
  - @backstage/plugin-permission-node@0.7.6-next.2
  - @backstage/plugin-playlist-backend@0.2.6-next.2
  - @backstage/plugin-search-backend@1.2.4-next.2
  - @backstage/plugin-lighthouse-backend@0.1.1-next.2
  - @backstage/plugin-search-backend-node@1.1.4-next.2
  - @backstage/plugin-tech-insights-backend@0.5.9-next.2
  - @backstage/plugin-tech-insights-node@0.4.1-next.2
  - @backstage/plugin-app-backend@0.3.43-next.2
  - @backstage/plugin-azure-devops-backend@0.3.22-next.2
  - @backstage/plugin-azure-sites-backend@0.1.5-next.2
  - @backstage/plugin-badges-backend@0.1.37-next.2
  - @backstage/plugin-catalog-backend@1.8.0-next.2
  - @backstage/plugin-catalog-node@1.3.4-next.2
  - @backstage/plugin-code-coverage-backend@0.2.9-next.2
  - @backstage/plugin-events-backend@0.2.4-next.2
  - @backstage/plugin-explore-backend@0.0.5-next.2
  - @backstage/plugin-graphql-backend@0.1.33-next.2
  - @backstage/plugin-kafka-backend@0.2.36-next.2
  - @backstage/plugin-proxy-backend@0.2.37-next.2
  - @backstage/plugin-rollbar-backend@0.1.40-next.2
  - @backstage/plugin-search-backend-module-pg@0.5.4-next.2
  - @backstage/plugin-todo-backend@0.1.40-next.2
  - @backstage/plugin-events-node@0.2.4-next.2
  - @backstage/config@1.0.7-next.0
  - @backstage/integration@1.4.3-next.0

## 0.2.81-next.1

### Patch Changes

- Updated dependencies
  - @backstage/plugin-scaffolder-backend@1.12.0-next.1
  - @backstage/plugin-permission-node@0.7.6-next.1
  - @backstage/plugin-techdocs-backend@1.5.4-next.1
  - @backstage/plugin-auth-backend@0.18.1-next.1
  - @backstage/backend-common@0.18.3-next.1
  - @backstage/catalog-client@1.4.0-next.1
  - @backstage/integration@1.4.3-next.0
  - @backstage/plugin-adr-backend@0.3.1-next.1
  - @backstage/plugin-app-backend@0.3.43-next.1
  - @backstage/plugin-auth-node@0.2.12-next.1
  - @backstage/plugin-azure-devops-backend@0.3.22-next.1
  - @backstage/plugin-azure-sites-backend@0.1.5-next.1
  - @backstage/plugin-catalog-backend@1.8.0-next.1
  - @backstage/plugin-code-coverage-backend@0.2.9-next.1
  - @backstage/plugin-entity-feedback-backend@0.1.1-next.1
  - @backstage/plugin-explore-backend@0.0.5-next.1
  - @backstage/plugin-graphql-backend@0.1.33-next.1
  - @backstage/plugin-jenkins-backend@0.1.33-next.1
  - @backstage/plugin-kubernetes-backend@0.9.4-next.1
  - @backstage/plugin-linguist-backend@0.2.0-next.1
  - @backstage/plugin-permission-backend@0.5.18-next.1
  - @backstage/plugin-permission-common@0.7.4-next.0
  - @backstage/plugin-playlist-backend@0.2.6-next.1
  - @backstage/plugin-proxy-backend@0.2.37-next.1
  - @backstage/plugin-rollbar-backend@0.1.40-next.1
  - @backstage/plugin-todo-backend@0.1.40-next.1
  - @backstage/plugin-lighthouse-backend@0.1.1-next.1
  - @backstage/backend-tasks@0.4.4-next.1
  - @backstage/config@1.0.7-next.0
  - @backstage/plugin-scaffolder-backend-module-rails@0.4.11-next.1
  - @backstage/plugin-search-backend@1.2.4-next.1
  - example-app@0.2.81-next.1
  - @backstage/catalog-model@1.2.1-next.1
  - @backstage/plugin-badges-backend@0.1.37-next.1
  - @backstage/plugin-catalog-node@1.3.4-next.1
  - @backstage/plugin-events-backend@0.2.4-next.1
  - @backstage/plugin-events-node@0.2.4-next.1
  - @backstage/plugin-kafka-backend@0.2.36-next.1
  - @backstage/plugin-search-backend-module-elasticsearch@1.1.4-next.1
  - @backstage/plugin-search-backend-module-pg@0.5.4-next.1
  - @backstage/plugin-search-backend-node@1.1.4-next.1
  - @backstage/plugin-search-common@1.2.2-next.0
  - @backstage/plugin-tech-insights-backend@0.5.9-next.1
  - @backstage/plugin-tech-insights-backend-module-jsonfc@0.1.27-next.1
  - @backstage/plugin-tech-insights-node@0.4.1-next.1

## 0.2.81-next.0

### Patch Changes

- Updated dependencies
  - @backstage/catalog-client@1.4.0-next.0
  - @backstage/plugin-todo-backend@0.1.40-next.0
  - @backstage/plugin-scaffolder-backend@1.11.1-next.0
  - @backstage/plugin-catalog-backend@1.8.0-next.0
  - @backstage/plugin-tech-insights-backend@0.5.9-next.0
  - @backstage/plugin-linguist-backend@0.2.0-next.0
  - @backstage/plugin-adr-backend@0.3.1-next.0
  - @backstage/backend-tasks@0.4.4-next.0
  - @backstage/plugin-techdocs-backend@1.5.4-next.0
  - @backstage/backend-common@0.18.3-next.0
  - @backstage/catalog-model@1.2.1-next.0
  - @backstage/plugin-events-backend@0.2.4-next.0
  - @backstage/plugin-catalog-node@1.3.4-next.0
  - @backstage/plugin-app-backend@0.3.43-next.0
  - @backstage/plugin-events-node@0.2.4-next.0
  - @backstage/plugin-proxy-backend@0.2.37-next.0
  - @backstage/plugin-auth-backend@0.18.1-next.0
  - @backstage/plugin-badges-backend@0.1.37-next.0
  - @backstage/plugin-code-coverage-backend@0.2.9-next.0
  - @backstage/plugin-entity-feedback-backend@0.1.1-next.0
  - @backstage/plugin-jenkins-backend@0.1.33-next.0
  - @backstage/plugin-kubernetes-backend@0.9.4-next.0
  - @backstage/plugin-lighthouse-backend@0.1.1-next.0
  - @backstage/plugin-playlist-backend@0.2.6-next.0
  - @backstage/plugin-scaffolder-backend-module-rails@0.4.11-next.0
  - example-app@0.2.81-next.0
  - @backstage/config@1.0.6
  - @backstage/integration@1.4.2
  - @backstage/plugin-auth-node@0.2.12-next.0
  - @backstage/plugin-azure-devops-backend@0.3.22-next.0
  - @backstage/plugin-azure-sites-backend@0.1.5-next.0
  - @backstage/plugin-explore-backend@0.0.5-next.0
  - @backstage/plugin-graphql-backend@0.1.33-next.0
  - @backstage/plugin-kafka-backend@0.2.36-next.0
  - @backstage/plugin-permission-backend@0.5.18-next.0
  - @backstage/plugin-permission-common@0.7.3
  - @backstage/plugin-permission-node@0.7.6-next.0
  - @backstage/plugin-rollbar-backend@0.1.40-next.0
  - @backstage/plugin-search-backend@1.2.4-next.0
  - @backstage/plugin-search-backend-module-elasticsearch@1.1.4-next.0
  - @backstage/plugin-search-backend-module-pg@0.5.4-next.0
  - @backstage/plugin-search-backend-node@1.1.4-next.0
  - @backstage/plugin-search-common@1.2.1
  - @backstage/plugin-tech-insights-backend-module-jsonfc@0.1.27-next.0
  - @backstage/plugin-tech-insights-node@0.4.1-next.0

## 0.2.80

### Patch Changes

- Updated dependencies
  - @backstage/plugin-catalog-backend@1.7.2
  - @backstage/plugin-playlist-backend@0.2.5
  - @backstage/plugin-search-backend-module-elasticsearch@1.1.3
  - @backstage/backend-common@0.18.2
  - @backstage/plugin-kubernetes-backend@0.9.3
  - @backstage/plugin-lighthouse-backend@0.1.0
  - @backstage/plugin-code-coverage-backend@0.2.8
  - @backstage/plugin-azure-devops-backend@0.3.21
  - @backstage/plugin-azure-sites-backend@0.1.4
  - @backstage/plugin-adr-backend@0.3.0
  - @backstage/plugin-tech-insights-backend@0.5.8
  - @backstage/plugin-tech-insights-node@0.4.0
  - @backstage/plugin-entity-feedback-backend@0.1.0
  - @backstage/plugin-search-backend@1.2.3
  - @backstage/plugin-techdocs-backend@1.5.3
  - @backstage/plugin-scaffolder-backend-module-rails@0.4.10
  - @backstage/plugin-tech-insights-backend-module-jsonfc@0.1.26
  - @backstage/plugin-scaffolder-backend@1.11.0
  - @backstage/plugin-events-backend@0.2.3
  - @backstage/plugin-kafka-backend@0.2.35
  - @backstage/plugin-proxy-backend@0.2.36
  - @backstage/plugin-app-backend@0.3.42
  - @backstage/catalog-model@1.2.0
  - @backstage/plugin-auth-backend@0.18.0
  - @backstage/plugin-linguist-backend@0.1.0
  - @backstage/plugin-events-node@0.2.3
  - example-app@0.2.80
  - @backstage/plugin-catalog-node@1.3.3
  - @backstage/backend-tasks@0.4.3
  - @backstage/catalog-client@1.3.1
  - @backstage/config@1.0.6
  - @backstage/integration@1.4.2
  - @backstage/plugin-auth-node@0.2.11
  - @backstage/plugin-badges-backend@0.1.36
  - @backstage/plugin-explore-backend@0.0.4
  - @backstage/plugin-graphql-backend@0.1.32
  - @backstage/plugin-jenkins-backend@0.1.32
  - @backstage/plugin-permission-backend@0.5.17
  - @backstage/plugin-permission-common@0.7.3
  - @backstage/plugin-permission-node@0.7.5
  - @backstage/plugin-rollbar-backend@0.1.39
  - @backstage/plugin-search-backend-module-pg@0.5.3
  - @backstage/plugin-search-backend-node@1.1.3
  - @backstage/plugin-search-common@1.2.1
  - @backstage/plugin-todo-backend@0.1.39

## 0.2.80-next.2

### Patch Changes

- Updated dependencies
  - @backstage/plugin-lighthouse-backend@0.1.0-next.0
  - @backstage/backend-common@0.18.2-next.2
  - @backstage/plugin-catalog-backend@1.7.2-next.2
  - @backstage/plugin-search-backend@1.2.3-next.2
  - @backstage/plugin-scaffolder-backend@1.11.0-next.2
  - @backstage/plugin-events-backend@0.2.3-next.2
  - @backstage/plugin-kafka-backend@0.2.35-next.2
  - @backstage/plugin-proxy-backend@0.2.36-next.2
  - @backstage/plugin-app-backend@0.3.42-next.2
  - @backstage/catalog-model@1.2.0-next.1
  - @backstage/plugin-kubernetes-backend@0.9.3-next.2
  - @backstage/plugin-events-node@0.2.3-next.2
  - @backstage/plugin-catalog-node@1.3.3-next.2
  - @backstage/backend-tasks@0.4.3-next.2
  - @backstage/plugin-auth-backend@0.17.5-next.2
  - @backstage/plugin-auth-node@0.2.11-next.2
  - @backstage/plugin-permission-node@0.7.5-next.2
  - @backstage/plugin-playlist-backend@0.2.5-next.2
  - @backstage/plugin-rollbar-backend@0.1.39-next.2
  - @backstage/plugin-search-backend-module-pg@0.5.3-next.2
  - @backstage/plugin-tech-insights-backend@0.5.8-next.2
  - @backstage/plugin-techdocs-backend@1.5.3-next.2
  - example-app@0.2.80-next.2
  - @backstage/catalog-client@1.3.1-next.1
  - @backstage/config@1.0.6
  - @backstage/integration@1.4.2
  - @backstage/plugin-adr-backend@0.2.7-next.2
  - @backstage/plugin-azure-devops-backend@0.3.21-next.2
  - @backstage/plugin-azure-sites-backend@0.1.4-next.2
  - @backstage/plugin-badges-backend@0.1.36-next.2
  - @backstage/plugin-code-coverage-backend@0.2.8-next.2
  - @backstage/plugin-explore-backend@0.0.4-next.2
  - @backstage/plugin-graphql-backend@0.1.32-next.2
  - @backstage/plugin-jenkins-backend@0.1.32-next.2
  - @backstage/plugin-permission-backend@0.5.17-next.2
  - @backstage/plugin-permission-common@0.7.3
  - @backstage/plugin-scaffolder-backend-module-rails@0.4.10-next.2
  - @backstage/plugin-search-backend-module-elasticsearch@1.1.3-next.2
  - @backstage/plugin-search-backend-node@1.1.3-next.2
  - @backstage/plugin-search-common@1.2.1
  - @backstage/plugin-tech-insights-backend-module-jsonfc@0.1.26-next.2
  - @backstage/plugin-tech-insights-node@0.4.0-next.2
  - @backstage/plugin-todo-backend@0.1.39-next.2

## 0.2.80-next.1

### Patch Changes

- Updated dependencies
  - @backstage/plugin-catalog-backend@1.7.2-next.1
  - @backstage/plugin-tech-insights-backend@0.5.8-next.1
  - @backstage/plugin-tech-insights-node@0.4.0-next.1
  - @backstage/plugin-azure-devops-backend@0.3.21-next.1
  - @backstage/backend-common@0.18.2-next.1
  - @backstage/plugin-kubernetes-backend@0.9.3-next.1
  - @backstage/plugin-scaffolder-backend@1.11.0-next.1
  - @backstage/plugin-playlist-backend@0.2.5-next.1
  - example-app@0.2.80-next.1
  - @backstage/backend-tasks@0.4.3-next.1
  - @backstage/catalog-client@1.3.1-next.0
  - @backstage/catalog-model@1.1.6-next.0
  - @backstage/config@1.0.6
  - @backstage/integration@1.4.2
  - @backstage/plugin-adr-backend@0.2.7-next.1
  - @backstage/plugin-app-backend@0.3.42-next.1
  - @backstage/plugin-auth-backend@0.17.5-next.1
  - @backstage/plugin-auth-node@0.2.11-next.1
  - @backstage/plugin-azure-sites-backend@0.1.4-next.1
  - @backstage/plugin-badges-backend@0.1.36-next.1
  - @backstage/plugin-catalog-node@1.3.3-next.1
  - @backstage/plugin-code-coverage-backend@0.2.8-next.1
  - @backstage/plugin-events-backend@0.2.3-next.1
  - @backstage/plugin-events-node@0.2.3-next.1
  - @backstage/plugin-explore-backend@0.0.4-next.1
  - @backstage/plugin-graphql-backend@0.1.32-next.1
  - @backstage/plugin-jenkins-backend@0.1.32-next.1
  - @backstage/plugin-kafka-backend@0.2.35-next.1
  - @backstage/plugin-permission-backend@0.5.17-next.1
  - @backstage/plugin-permission-common@0.7.3
  - @backstage/plugin-permission-node@0.7.5-next.1
  - @backstage/plugin-proxy-backend@0.2.36-next.1
  - @backstage/plugin-rollbar-backend@0.1.39-next.1
  - @backstage/plugin-scaffolder-backend-module-rails@0.4.10-next.1
  - @backstage/plugin-search-backend@1.2.3-next.1
  - @backstage/plugin-search-backend-module-elasticsearch@1.1.3-next.1
  - @backstage/plugin-search-backend-module-pg@0.5.3-next.1
  - @backstage/plugin-search-backend-node@1.1.3-next.1
  - @backstage/plugin-search-common@1.2.1
  - @backstage/plugin-tech-insights-backend-module-jsonfc@0.1.26-next.1
  - @backstage/plugin-techdocs-backend@1.5.3-next.1
  - @backstage/plugin-todo-backend@0.1.39-next.1

## 0.2.80-next.0

### Patch Changes

- Updated dependencies
  - @backstage/plugin-kubernetes-backend@0.9.3-next.0
  - @backstage/plugin-scaffolder-backend-module-rails@0.4.10-next.0
  - @backstage/plugin-tech-insights-backend-module-jsonfc@0.1.26-next.0
  - @backstage/plugin-scaffolder-backend@1.11.0-next.0
  - @backstage/catalog-model@1.1.6-next.0
  - example-app@0.2.80-next.0
  - @backstage/plugin-techdocs-backend@1.5.3-next.0
  - @backstage/backend-common@0.18.2-next.0
  - @backstage/plugin-app-backend@0.3.42-next.0
  - @backstage/catalog-client@1.3.1-next.0
  - @backstage/plugin-adr-backend@0.2.7-next.0
  - @backstage/plugin-auth-backend@0.17.5-next.0
  - @backstage/plugin-badges-backend@0.1.36-next.0
  - @backstage/plugin-catalog-backend@1.7.2-next.0
  - @backstage/plugin-catalog-node@1.3.3-next.0
  - @backstage/plugin-code-coverage-backend@0.2.8-next.0
  - @backstage/plugin-jenkins-backend@0.1.32-next.0
  - @backstage/plugin-kafka-backend@0.2.35-next.0
  - @backstage/plugin-playlist-backend@0.2.5-next.0
  - @backstage/plugin-tech-insights-backend@0.5.8-next.0
  - @backstage/plugin-todo-backend@0.1.39-next.0
  - @backstage/backend-tasks@0.4.3-next.0
  - @backstage/plugin-auth-node@0.2.11-next.0
  - @backstage/plugin-events-backend@0.2.3-next.0
  - @backstage/plugin-permission-node@0.7.5-next.0
  - @backstage/plugin-rollbar-backend@0.1.39-next.0
  - @backstage/plugin-search-backend-module-pg@0.5.3-next.0
  - @backstage/plugin-azure-devops-backend@0.3.21-next.0
  - @backstage/plugin-azure-sites-backend@0.1.4-next.0
  - @backstage/plugin-explore-backend@0.0.4-next.0
  - @backstage/plugin-graphql-backend@0.1.32-next.0
  - @backstage/plugin-permission-backend@0.5.17-next.0
  - @backstage/plugin-proxy-backend@0.2.36-next.0
  - @backstage/plugin-search-backend@1.2.3-next.0
  - @backstage/plugin-search-backend-module-elasticsearch@1.1.3-next.0
  - @backstage/plugin-search-backend-node@1.1.3-next.0
  - @backstage/plugin-tech-insights-node@0.3.10-next.0
  - @backstage/plugin-events-node@0.2.3-next.0

## 0.2.79

### Patch Changes

- Updated dependencies
  - @backstage/plugin-scaffolder-backend@1.10.0
  - @backstage/backend-common@0.18.0
  - @backstage/plugin-scaffolder-backend-module-rails@0.4.8
  - @backstage/plugin-adr-backend@0.2.5
  - @backstage/catalog-model@1.1.5
  - @backstage/plugin-search-backend-module-elasticsearch@1.1.1
  - @backstage/plugin-search-backend-node@1.1.1
  - @backstage/catalog-client@1.3.0
  - @backstage/plugin-explore-backend@0.0.2
  - @backstage/backend-tasks@0.4.1
  - @backstage/plugin-events-backend@0.2.1
  - @backstage/plugin-catalog-node@1.3.1
  - @backstage/plugin-app-backend@0.3.40
  - @backstage/plugin-code-coverage-backend@0.2.6
  - @backstage/plugin-catalog-backend@1.7.0
  - @backstage/plugin-tech-insights-backend@0.5.6
  - @backstage/plugin-kubernetes-backend@0.9.1
  - @backstage/config@1.0.6
  - @backstage/plugin-search-backend@1.2.1
  - @backstage/plugin-events-node@0.2.1
  - example-app@0.2.79
  - @backstage/integration@1.4.2
  - @backstage/plugin-auth-backend@0.17.3
  - @backstage/plugin-auth-node@0.2.9
  - @backstage/plugin-azure-devops-backend@0.3.19
  - @backstage/plugin-azure-sites-backend@0.1.2
  - @backstage/plugin-badges-backend@0.1.34
  - @backstage/plugin-graphql-backend@0.1.30
  - @backstage/plugin-jenkins-backend@0.1.30
  - @backstage/plugin-kafka-backend@0.2.33
  - @backstage/plugin-permission-backend@0.5.15
  - @backstage/plugin-permission-common@0.7.3
  - @backstage/plugin-permission-node@0.7.3
  - @backstage/plugin-playlist-backend@0.2.3
  - @backstage/plugin-proxy-backend@0.2.34
  - @backstage/plugin-rollbar-backend@0.1.37
  - @backstage/plugin-search-backend-module-pg@0.5.1
  - @backstage/plugin-search-common@1.2.1
  - @backstage/plugin-tech-insights-backend-module-jsonfc@0.1.24
  - @backstage/plugin-tech-insights-node@0.3.8
  - @backstage/plugin-techdocs-backend@1.5.1
  - @backstage/plugin-todo-backend@0.1.37

## 0.2.79-next.2

### Patch Changes

- Updated dependencies
  - @backstage/plugin-adr-backend@0.2.5-next.2
  - @backstage/backend-common@0.18.0-next.1
  - @backstage/plugin-scaffolder-backend-module-rails@0.4.8-next.2
  - @backstage/plugin-scaffolder-backend@1.10.0-next.2
  - @backstage/backend-tasks@0.4.1-next.1
  - @backstage/catalog-client@1.3.0-next.2
  - @backstage/plugin-catalog-backend@1.7.0-next.2
  - @backstage/plugin-search-backend-module-elasticsearch@1.1.1-next.2
  - @backstage/plugin-events-backend@0.2.1-next.1
  - @backstage/plugin-app-backend@0.3.40-next.1
  - @backstage/plugin-kubernetes-backend@0.9.1-next.2
  - @backstage/plugin-catalog-node@1.3.1-next.2
  - @backstage/plugin-events-node@0.2.1-next.1
  - @backstage/plugin-auth-backend@0.17.3-next.2
  - @backstage/plugin-auth-node@0.2.9-next.1
  - @backstage/plugin-permission-node@0.7.3-next.1
  - @backstage/plugin-playlist-backend@0.2.3-next.2
  - @backstage/plugin-rollbar-backend@0.1.37-next.1
  - @backstage/plugin-search-backend-module-pg@0.5.1-next.2
  - @backstage/plugin-tech-insights-backend@0.5.6-next.2
  - @backstage/plugin-techdocs-backend@1.5.1-next.2
  - example-app@0.2.79-next.2
  - @backstage/plugin-azure-devops-backend@0.3.19-next.1
  - @backstage/plugin-azure-sites-backend@0.1.2-next.1
  - @backstage/plugin-badges-backend@0.1.34-next.2
  - @backstage/plugin-code-coverage-backend@0.2.6-next.2
  - @backstage/plugin-explore-backend@0.0.2-next.2
  - @backstage/plugin-graphql-backend@0.1.30-next.2
  - @backstage/plugin-jenkins-backend@0.1.30-next.2
  - @backstage/plugin-kafka-backend@0.2.33-next.2
  - @backstage/plugin-permission-backend@0.5.15-next.1
  - @backstage/plugin-proxy-backend@0.2.34-next.1
  - @backstage/plugin-search-backend@1.2.1-next.2
  - @backstage/plugin-search-backend-node@1.1.1-next.2
  - @backstage/plugin-tech-insights-backend-module-jsonfc@0.1.24-next.1
  - @backstage/plugin-tech-insights-node@0.3.8-next.1
  - @backstage/plugin-todo-backend@0.1.37-next.2
  - @backstage/catalog-model@1.1.5-next.1
  - @backstage/config@1.0.6-next.0
  - @backstage/integration@1.4.2-next.0
  - @backstage/plugin-permission-common@0.7.3-next.0
  - @backstage/plugin-search-common@1.2.1-next.0

## 0.2.79-next.1

### Patch Changes

- Updated dependencies
  - @backstage/plugin-scaffolder-backend@1.10.0-next.1
  - @backstage/backend-common@0.18.0-next.0
  - @backstage/plugin-explore-backend@0.0.2-next.1
  - @backstage/plugin-events-backend@0.2.1-next.0
  - @backstage/plugin-app-backend@0.3.40-next.0
  - @backstage/plugin-tech-insights-backend@0.5.6-next.1
  - @backstage/config@1.0.6-next.0
  - @backstage/plugin-catalog-backend@1.7.0-next.1
  - @backstage/plugin-catalog-node@1.3.1-next.1
  - @backstage/plugin-events-node@0.2.1-next.0
  - example-app@0.2.79-next.1
  - @backstage/backend-tasks@0.4.1-next.0
  - @backstage/catalog-client@1.3.0-next.1
  - @backstage/catalog-model@1.1.5-next.1
  - @backstage/integration@1.4.2-next.0
  - @backstage/plugin-auth-backend@0.17.3-next.1
  - @backstage/plugin-auth-node@0.2.9-next.0
  - @backstage/plugin-azure-devops-backend@0.3.19-next.0
  - @backstage/plugin-azure-sites-backend@0.1.2-next.0
  - @backstage/plugin-badges-backend@0.1.34-next.1
  - @backstage/plugin-code-coverage-backend@0.2.6-next.1
  - @backstage/plugin-graphql-backend@0.1.30-next.1
  - @backstage/plugin-jenkins-backend@0.1.30-next.1
  - @backstage/plugin-kafka-backend@0.2.33-next.1
  - @backstage/plugin-kubernetes-backend@0.9.1-next.1
  - @backstage/plugin-permission-backend@0.5.15-next.0
  - @backstage/plugin-permission-common@0.7.3-next.0
  - @backstage/plugin-permission-node@0.7.3-next.0
  - @backstage/plugin-playlist-backend@0.2.3-next.1
  - @backstage/plugin-proxy-backend@0.2.34-next.0
  - @backstage/plugin-rollbar-backend@0.1.37-next.0
  - @backstage/plugin-scaffolder-backend-module-rails@0.4.8-next.1
  - @backstage/plugin-search-backend@1.2.1-next.1
  - @backstage/plugin-search-backend-module-elasticsearch@1.1.1-next.1
  - @backstage/plugin-search-backend-module-pg@0.5.1-next.1
  - @backstage/plugin-search-backend-node@1.1.1-next.1
  - @backstage/plugin-search-common@1.2.1-next.0
  - @backstage/plugin-tech-insights-backend-module-jsonfc@0.1.24-next.0
  - @backstage/plugin-tech-insights-node@0.3.8-next.0
  - @backstage/plugin-techdocs-backend@1.5.1-next.1
  - @backstage/plugin-todo-backend@0.1.37-next.1

## 0.2.79-next.0

### Patch Changes

- Updated dependencies
  - @backstage/catalog-model@1.1.5-next.0
  - @backstage/plugin-search-backend-module-elasticsearch@1.1.1-next.0
  - @backstage/plugin-search-backend-node@1.1.1-next.0
  - @backstage/catalog-client@1.3.0-next.0
  - @backstage/plugin-explore-backend@0.0.2-next.0
  - @backstage/plugin-code-coverage-backend@0.2.6-next.0
  - @backstage/plugin-scaffolder-backend-module-rails@0.4.8-next.0
  - @backstage/plugin-scaffolder-backend@1.9.1-next.0
  - @backstage/plugin-catalog-backend@1.7.0-next.0
  - @backstage/plugin-search-backend@1.2.1-next.0
  - example-app@0.2.79-next.0
  - @backstage/backend-common@0.17.0
  - @backstage/backend-tasks@0.4.0
  - @backstage/config@1.0.5
  - @backstage/integration@1.4.1
  - @backstage/plugin-app-backend@0.3.39
  - @backstage/plugin-auth-backend@0.17.3-next.0
  - @backstage/plugin-auth-node@0.2.8
  - @backstage/plugin-azure-devops-backend@0.3.18
  - @backstage/plugin-azure-sites-backend@0.1.1
  - @backstage/plugin-badges-backend@0.1.34-next.0
  - @backstage/plugin-catalog-node@1.3.1-next.0
  - @backstage/plugin-events-backend@0.2.0
  - @backstage/plugin-events-node@0.2.0
  - @backstage/plugin-graphql-backend@0.1.30-next.0
  - @backstage/plugin-jenkins-backend@0.1.30-next.0
  - @backstage/plugin-kafka-backend@0.2.33-next.0
  - @backstage/plugin-kubernetes-backend@0.9.1-next.0
  - @backstage/plugin-permission-backend@0.5.14
  - @backstage/plugin-permission-common@0.7.2
  - @backstage/plugin-permission-node@0.7.2
  - @backstage/plugin-playlist-backend@0.2.3-next.0
  - @backstage/plugin-proxy-backend@0.2.33
  - @backstage/plugin-rollbar-backend@0.1.36
  - @backstage/plugin-search-backend-module-pg@0.5.1-next.0
  - @backstage/plugin-search-common@1.2.0
  - @backstage/plugin-tech-insights-backend@0.5.6-next.0
  - @backstage/plugin-tech-insights-backend-module-jsonfc@0.1.23
  - @backstage/plugin-tech-insights-node@0.3.7
  - @backstage/plugin-techdocs-backend@1.5.1-next.0
  - @backstage/plugin-todo-backend@0.1.37-next.0

## 0.2.78

### Patch Changes

- Updated dependencies
  - @backstage/plugin-scaffolder-backend@1.9.0
  - @backstage/plugin-azure-devops-backend@0.3.18
  - @backstage/plugin-kubernetes-backend@0.9.0
  - @backstage/plugin-catalog-backend@1.6.0
  - @backstage/catalog-client@1.2.0
  - @backstage/plugin-scaffolder-backend-module-rails@0.4.7
  - @backstage/plugin-search-backend@1.2.0
  - @backstage/plugin-search-backend-module-elasticsearch@1.1.0
  - @backstage/plugin-search-backend-node@1.1.0
  - @backstage/plugin-playlist-backend@0.2.2
  - @backstage/plugin-search-backend-module-pg@0.5.0
  - @backstage/backend-common@0.17.0
  - @backstage/plugin-app-backend@0.3.39
  - @backstage/plugin-catalog-node@1.3.0
  - @backstage/plugin-events-backend@0.2.0
  - @backstage/backend-tasks@0.4.0
  - @backstage/plugin-permission-backend@0.5.14
  - @backstage/plugin-permission-common@0.7.2
  - @backstage/plugin-permission-node@0.7.2
  - @backstage/plugin-kafka-backend@0.2.32
  - @backstage/plugin-jenkins-backend@0.1.29
  - @backstage/plugin-events-node@0.2.0
  - @backstage/integration@1.4.1
  - @backstage/plugin-auth-backend@0.17.2
  - @backstage/plugin-auth-node@0.2.8
  - @backstage/plugin-azure-sites-backend@0.1.1
  - @backstage/plugin-code-coverage-backend@0.2.5
  - @backstage/plugin-graphql-backend@0.1.29
  - @backstage/plugin-proxy-backend@0.2.33
  - @backstage/plugin-rollbar-backend@0.1.36
  - @backstage/plugin-techdocs-backend@1.5.0
  - @backstage/plugin-todo-backend@0.1.36
  - @backstage/plugin-explore-backend@0.0.1
  - @backstage/plugin-search-common@1.2.0
  - example-app@0.2.78
  - @backstage/plugin-badges-backend@0.1.33
  - @backstage/plugin-tech-insights-backend@0.5.5
  - @backstage/catalog-model@1.1.4
  - @backstage/config@1.0.5
  - @backstage/plugin-tech-insights-backend-module-jsonfc@0.1.23
  - @backstage/plugin-tech-insights-node@0.3.7

## 0.2.78-next.4

### Patch Changes

- Updated dependencies
  - @backstage/plugin-catalog-backend@1.6.0-next.3
  - @backstage/plugin-scaffolder-backend-module-rails@0.4.7-next.3
  - @backstage/plugin-scaffolder-backend@1.9.0-next.3
  - @backstage/backend-tasks@0.4.0-next.3
  - @backstage/plugin-permission-backend@0.5.14-next.3
  - @backstage/plugin-permission-common@0.7.2-next.2
  - @backstage/plugin-permission-node@0.7.2-next.3
  - @backstage/plugin-playlist-backend@0.2.2-next.4
  - @backstage/plugin-search-backend@1.2.0-next.3
  - @backstage/plugin-kubernetes-backend@0.8.1-next.4
  - @backstage/backend-common@0.17.0-next.3
  - @backstage/plugin-search-backend-module-elasticsearch@1.1.0-next.3
  - @backstage/plugin-techdocs-backend@1.5.0-next.3
  - example-app@0.2.78-next.4
  - @backstage/catalog-client@1.2.0-next.1
  - @backstage/catalog-model@1.1.4-next.1
  - @backstage/config@1.0.5-next.1
  - @backstage/integration@1.4.1-next.1
  - @backstage/plugin-app-backend@0.3.39-next.3
  - @backstage/plugin-auth-backend@0.17.2-next.3
  - @backstage/plugin-auth-node@0.2.8-next.3
  - @backstage/plugin-azure-devops-backend@0.3.18-next.3
  - @backstage/plugin-azure-sites-backend@0.1.1-next.3
  - @backstage/plugin-badges-backend@0.1.33-next.3
  - @backstage/plugin-catalog-node@1.3.0-next.3
  - @backstage/plugin-code-coverage-backend@0.2.5-next.3
  - @backstage/plugin-events-backend@0.2.0-next.3
  - @backstage/plugin-events-node@0.2.0-next.3
  - @backstage/plugin-explore-backend@0.0.1-next.2
  - @backstage/plugin-graphql-backend@0.1.29-next.3
  - @backstage/plugin-jenkins-backend@0.1.29-next.3
  - @backstage/plugin-kafka-backend@0.2.32-next.3
  - @backstage/plugin-proxy-backend@0.2.33-next.3
  - @backstage/plugin-rollbar-backend@0.1.36-next.3
  - @backstage/plugin-search-backend-module-pg@0.4.3-next.3
  - @backstage/plugin-search-backend-node@1.1.0-next.3
  - @backstage/plugin-search-common@1.2.0-next.3
  - @backstage/plugin-tech-insights-backend@0.5.5-next.3
  - @backstage/plugin-tech-insights-backend-module-jsonfc@0.1.23-next.3
  - @backstage/plugin-tech-insights-node@0.3.7-next.3
  - @backstage/plugin-todo-backend@0.1.36-next.3

## 0.2.78-next.3

### Patch Changes

- Updated dependencies
  - example-app@0.2.78-next.3
  - @backstage/backend-common@0.17.0-next.2
  - @backstage/backend-tasks@0.4.0-next.2
  - @backstage/catalog-client@1.2.0-next.1
  - @backstage/catalog-model@1.1.4-next.1
  - @backstage/config@1.0.5-next.1
  - @backstage/integration@1.4.1-next.1
  - @backstage/plugin-app-backend@0.3.39-next.2
  - @backstage/plugin-auth-backend@0.17.2-next.2
  - @backstage/plugin-auth-node@0.2.8-next.2
  - @backstage/plugin-azure-devops-backend@0.3.18-next.2
  - @backstage/plugin-azure-sites-backend@0.1.1-next.2
  - @backstage/plugin-badges-backend@0.1.33-next.2
  - @backstage/plugin-catalog-backend@1.6.0-next.2
  - @backstage/plugin-catalog-node@1.3.0-next.2
  - @backstage/plugin-code-coverage-backend@0.2.5-next.2
  - @backstage/plugin-events-backend@0.2.0-next.2
  - @backstage/plugin-events-node@0.2.0-next.2
  - @backstage/plugin-explore-backend@0.0.1-next.1
  - @backstage/plugin-graphql-backend@0.1.29-next.2
  - @backstage/plugin-jenkins-backend@0.1.29-next.2
  - @backstage/plugin-kafka-backend@0.2.32-next.2
  - @backstage/plugin-kubernetes-backend@0.8.1-next.3
  - @backstage/plugin-permission-backend@0.5.14-next.2
  - @backstage/plugin-permission-common@0.7.2-next.1
  - @backstage/plugin-permission-node@0.7.2-next.2
  - @backstage/plugin-playlist-backend@0.2.2-next.3
  - @backstage/plugin-proxy-backend@0.2.33-next.2
  - @backstage/plugin-rollbar-backend@0.1.36-next.2
  - @backstage/plugin-scaffolder-backend@1.9.0-next.2
  - @backstage/plugin-scaffolder-backend-module-rails@0.4.7-next.2
  - @backstage/plugin-search-backend@1.2.0-next.2
  - @backstage/plugin-search-backend-module-elasticsearch@1.1.0-next.2
  - @backstage/plugin-search-backend-module-pg@0.4.3-next.2
  - @backstage/plugin-search-backend-node@1.1.0-next.2
  - @backstage/plugin-search-common@1.2.0-next.2
  - @backstage/plugin-tech-insights-backend@0.5.5-next.2
  - @backstage/plugin-tech-insights-backend-module-jsonfc@0.1.23-next.2
  - @backstage/plugin-tech-insights-node@0.3.7-next.2
  - @backstage/plugin-techdocs-backend@1.4.2-next.2
  - @backstage/plugin-todo-backend@0.1.36-next.2

## 0.2.78-next.2

### Patch Changes

- Updated dependencies
  - @backstage/plugin-azure-devops-backend@0.3.18-next.2
  - @backstage/plugin-search-backend@1.2.0-next.2
  - @backstage/plugin-search-backend-module-elasticsearch@1.1.0-next.2
  - @backstage/plugin-search-backend-node@1.1.0-next.2
  - @backstage/plugin-catalog-backend@1.6.0-next.2
  - @backstage/plugin-playlist-backend@0.2.2-next.2
  - @backstage/plugin-search-backend-module-pg@0.4.3-next.2
  - @backstage/plugin-app-backend@0.3.39-next.2
  - @backstage/plugin-catalog-node@1.3.0-next.2
  - @backstage/plugin-events-backend@0.2.0-next.2
  - @backstage/plugin-scaffolder-backend@1.9.0-next.2
  - @backstage/backend-common@0.17.0-next.2
  - @backstage/plugin-search-common@1.2.0-next.2
  - example-app@0.2.78-next.2
  - @backstage/plugin-techdocs-backend@1.4.2-next.2
  - @backstage/plugin-scaffolder-backend-module-rails@0.4.7-next.2
  - @backstage/backend-tasks@0.4.0-next.2
  - @backstage/plugin-auth-backend@0.17.2-next.2
  - @backstage/plugin-auth-node@0.2.8-next.2
  - @backstage/plugin-azure-sites-backend@0.1.1-next.2
  - @backstage/plugin-badges-backend@0.1.33-next.2
  - @backstage/plugin-code-coverage-backend@0.2.5-next.2
  - @backstage/plugin-explore-backend@0.0.1-next.1
  - @backstage/plugin-graphql-backend@0.1.29-next.2
  - @backstage/plugin-jenkins-backend@0.1.29-next.2
  - @backstage/plugin-kafka-backend@0.2.32-next.2
  - @backstage/plugin-kubernetes-backend@0.8.1-next.2
  - @backstage/plugin-permission-backend@0.5.14-next.2
  - @backstage/plugin-permission-node@0.7.2-next.2
  - @backstage/plugin-proxy-backend@0.2.33-next.2
  - @backstage/plugin-rollbar-backend@0.1.36-next.2
  - @backstage/plugin-tech-insights-backend@0.5.5-next.2
  - @backstage/plugin-tech-insights-backend-module-jsonfc@0.1.23-next.2
  - @backstage/plugin-tech-insights-node@0.3.7-next.2
  - @backstage/plugin-todo-backend@0.1.36-next.2
  - @backstage/catalog-client@1.2.0-next.1
  - @backstage/catalog-model@1.1.4-next.1
  - @backstage/config@1.0.5-next.1
  - @backstage/integration@1.4.1-next.1
  - @backstage/plugin-events-node@0.2.0-next.2
  - @backstage/plugin-permission-common@0.7.2-next.1

## 0.2.78-next.1

### Patch Changes

- Updated dependencies
  - @backstage/backend-common@0.17.0-next.1
  - @backstage/plugin-catalog-backend@1.6.0-next.1
  - @backstage/plugin-kafka-backend@0.2.32-next.1
  - @backstage/backend-tasks@0.4.0-next.1
  - @backstage/plugin-search-backend-node@1.0.5-next.1
  - @backstage/plugin-jenkins-backend@0.1.29-next.1
  - @backstage/plugin-scaffolder-backend@1.8.1-next.1
  - @backstage/plugin-explore-backend@0.0.1-next.0
  - @backstage/plugin-proxy-backend@0.2.33-next.1
  - @backstage/plugin-app-backend@0.3.39-next.1
  - @backstage/plugin-auth-backend@0.17.2-next.1
  - @backstage/plugin-auth-node@0.2.8-next.1
  - @backstage/plugin-azure-devops-backend@0.3.18-next.1
  - @backstage/plugin-azure-sites-backend@0.1.1-next.1
  - @backstage/plugin-badges-backend@0.1.33-next.1
  - @backstage/plugin-catalog-node@1.2.2-next.1
  - @backstage/plugin-code-coverage-backend@0.2.5-next.1
  - @backstage/plugin-events-backend@0.2.0-next.1
  - @backstage/plugin-graphql-backend@0.1.29-next.1
  - @backstage/plugin-kubernetes-backend@0.8.1-next.1
  - @backstage/plugin-permission-backend@0.5.14-next.1
  - @backstage/plugin-permission-node@0.7.2-next.1
  - @backstage/plugin-playlist-backend@0.2.2-next.1
  - @backstage/plugin-rollbar-backend@0.1.36-next.1
  - @backstage/plugin-scaffolder-backend-module-rails@0.4.7-next.1
  - @backstage/plugin-search-backend@1.1.2-next.1
  - @backstage/plugin-search-backend-module-elasticsearch@1.0.5-next.1
  - @backstage/plugin-search-backend-module-pg@0.4.3-next.1
  - @backstage/plugin-tech-insights-backend@0.5.5-next.1
  - @backstage/plugin-tech-insights-backend-module-jsonfc@0.1.23-next.1
  - @backstage/plugin-tech-insights-node@0.3.7-next.1
  - @backstage/plugin-techdocs-backend@1.4.2-next.1
  - @backstage/plugin-todo-backend@0.1.36-next.1
  - example-app@0.2.78-next.1
  - @backstage/config@1.0.5-next.1
  - @backstage/integration@1.4.1-next.1
  - @backstage/catalog-client@1.2.0-next.1
  - @backstage/catalog-model@1.1.4-next.1
  - @backstage/plugin-events-node@0.2.0-next.1
  - @backstage/plugin-permission-common@0.7.2-next.1
  - @backstage/plugin-search-common@1.1.2-next.1

## 0.2.78-next.0

### Patch Changes

- Updated dependencies
  - @backstage/plugin-scaffolder-backend@1.8.1-next.0
  - @backstage/catalog-client@1.2.0-next.0
  - @backstage/plugin-catalog-backend@1.6.0-next.0
  - @backstage/plugin-events-backend@0.2.0-next.0
  - @backstage/plugin-search-backend-node@1.0.5-next.0
  - @backstage/plugin-events-node@0.2.0-next.0
  - @backstage/backend-common@0.16.1-next.0
  - @backstage/integration@1.4.1-next.0
  - @backstage/plugin-app-backend@0.3.39-next.0
  - @backstage/plugin-auth-backend@0.17.2-next.0
  - @backstage/plugin-auth-node@0.2.8-next.0
  - @backstage/plugin-azure-devops-backend@0.3.18-next.0
  - @backstage/plugin-azure-sites-backend@0.1.1-next.0
  - @backstage/plugin-code-coverage-backend@0.2.5-next.0
  - @backstage/plugin-graphql-backend@0.1.29-next.0
  - @backstage/plugin-jenkins-backend@0.1.29-next.0
  - @backstage/plugin-permission-backend@0.5.14-next.0
  - @backstage/plugin-permission-common@0.7.2-next.0
  - @backstage/plugin-permission-node@0.7.2-next.0
  - @backstage/plugin-playlist-backend@0.2.2-next.0
  - @backstage/plugin-proxy-backend@0.2.33-next.0
  - @backstage/plugin-rollbar-backend@0.1.36-next.0
  - @backstage/plugin-techdocs-backend@1.4.2-next.0
  - @backstage/plugin-todo-backend@0.1.36-next.0
  - @backstage/plugin-kubernetes-backend@0.8.1-next.0
  - example-app@0.2.78-next.0
  - @backstage/plugin-scaffolder-backend-module-rails@0.4.7-next.0
  - @backstage/plugin-badges-backend@0.1.33-next.0
  - @backstage/plugin-catalog-node@1.2.2-next.0
  - @backstage/plugin-tech-insights-backend@0.5.5-next.0
  - @backstage/backend-tasks@0.3.8-next.0
  - @backstage/catalog-model@1.1.4-next.0
  - @backstage/config@1.0.5-next.0
  - @backstage/plugin-kafka-backend@0.2.32-next.0
  - @backstage/plugin-search-backend@1.1.2-next.0
  - @backstage/plugin-search-backend-module-elasticsearch@1.0.5-next.0
  - @backstage/plugin-search-backend-module-pg@0.4.3-next.0
  - @backstage/plugin-search-common@1.1.2-next.0
  - @backstage/plugin-tech-insights-backend-module-jsonfc@0.1.23-next.0
  - @backstage/plugin-tech-insights-node@0.3.7-next.0

## 0.2.77

### Patch Changes

- Updated dependencies
  - @backstage/backend-common@0.16.0
  - @backstage/plugin-auth-backend@0.17.1
  - @backstage/plugin-catalog-backend@1.5.1
  - @backstage/plugin-techdocs-backend@1.4.1
  - @backstage/plugin-scaffolder-backend@1.8.0
  - @backstage/integration@1.4.0
  - @backstage/backend-tasks@0.3.7
  - @backstage/plugin-playlist-backend@0.2.1
  - @backstage/plugin-azure-devops-backend@0.3.17
  - @backstage/catalog-model@1.1.3
  - @backstage/plugin-auth-node@0.2.7
  - @backstage/plugin-permission-common@0.7.1
  - @backstage/plugin-code-coverage-backend@0.2.4
  - @backstage/plugin-events-backend@0.1.0
  - @backstage/plugin-events-node@0.1.0
  - @backstage/plugin-kubernetes-backend@0.8.0
  - @backstage/plugin-tech-insights-backend@0.5.4
  - @backstage/plugin-tech-insights-node@0.3.6
  - @backstage/plugin-azure-sites-backend@0.1.0
  - example-app@0.2.77
  - @backstage/plugin-app-backend@0.3.38
  - @backstage/plugin-badges-backend@0.1.32
  - @backstage/plugin-catalog-node@1.2.1
  - @backstage/plugin-graphql-backend@0.1.28
  - @backstage/plugin-jenkins-backend@0.1.28
  - @backstage/plugin-kafka-backend@0.2.31
  - @backstage/plugin-permission-backend@0.5.13
  - @backstage/plugin-permission-node@0.7.1
  - @backstage/plugin-proxy-backend@0.2.32
  - @backstage/plugin-rollbar-backend@0.1.35
  - @backstage/plugin-scaffolder-backend-module-rails@0.4.6
  - @backstage/plugin-search-backend@1.1.1
  - @backstage/plugin-search-backend-module-elasticsearch@1.0.4
  - @backstage/plugin-search-backend-module-pg@0.4.2
  - @backstage/plugin-search-backend-node@1.0.4
  - @backstage/plugin-tech-insights-backend-module-jsonfc@0.1.22
  - @backstage/plugin-todo-backend@0.1.35
  - @backstage/catalog-client@1.1.2
  - @backstage/config@1.0.4
  - @backstage/plugin-search-common@1.1.1

## 0.2.77-next.2

### Patch Changes

- Updated dependencies
  - @backstage/plugin-auth-backend@0.17.1-next.1
  - @backstage/backend-common@0.16.0-next.1
  - @backstage/plugin-scaffolder-backend@1.8.0-next.2
  - @backstage/plugin-code-coverage-backend@0.2.4-next.1
  - @backstage/plugin-kubernetes-backend@0.8.0-next.1
  - @backstage/plugin-tech-insights-backend@0.5.4-next.1
  - example-app@0.2.77-next.2
  - @backstage/backend-tasks@0.3.7-next.1
  - @backstage/plugin-app-backend@0.3.38-next.1
  - @backstage/plugin-auth-node@0.2.7-next.1
  - @backstage/plugin-azure-devops-backend@0.3.17-next.2
  - @backstage/plugin-azure-sites-backend@0.1.0-next.1
  - @backstage/plugin-badges-backend@0.1.32-next.1
  - @backstage/plugin-catalog-backend@1.5.1-next.1
  - @backstage/plugin-graphql-backend@0.1.28-next.1
  - @backstage/plugin-jenkins-backend@0.1.28-next.1
  - @backstage/plugin-kafka-backend@0.2.31-next.1
  - @backstage/plugin-permission-backend@0.5.13-next.1
  - @backstage/plugin-permission-node@0.7.1-next.1
  - @backstage/plugin-playlist-backend@0.2.1-next.2
  - @backstage/plugin-proxy-backend@0.2.32-next.1
  - @backstage/plugin-rollbar-backend@0.1.35-next.1
  - @backstage/plugin-scaffolder-backend-module-rails@0.4.6-next.2
  - @backstage/plugin-search-backend@1.1.1-next.1
  - @backstage/plugin-search-backend-module-elasticsearch@1.0.4-next.1
  - @backstage/plugin-search-backend-module-pg@0.4.2-next.1
  - @backstage/plugin-search-backend-node@1.0.4-next.1
  - @backstage/plugin-tech-insights-backend-module-jsonfc@0.1.22-next.1
  - @backstage/plugin-tech-insights-node@0.3.6-next.1
  - @backstage/plugin-techdocs-backend@1.4.1-next.1
  - @backstage/plugin-todo-backend@0.1.35-next.1
  - @backstage/catalog-client@1.1.2-next.0
  - @backstage/catalog-model@1.1.3-next.0
  - @backstage/config@1.0.4-next.0
  - @backstage/integration@1.4.0-next.0
  - @backstage/plugin-permission-common@0.7.1-next.0
  - @backstage/plugin-search-common@1.1.1-next.0

## 0.2.77-next.1

### Patch Changes

- Updated dependencies
  - @backstage/plugin-scaffolder-backend@1.8.0-next.1
  - @backstage/plugin-playlist-backend@0.2.1-next.1
  - @backstage/plugin-azure-devops-backend@0.3.17-next.1
  - example-app@0.2.77-next.1
  - @backstage/plugin-scaffolder-backend-module-rails@0.4.6-next.1

## 0.2.77-next.0

### Patch Changes

- Updated dependencies
  - @backstage/backend-common@0.16.0-next.0
  - @backstage/plugin-catalog-backend@1.5.1-next.0
  - @backstage/plugin-techdocs-backend@1.4.1-next.0
  - @backstage/plugin-scaffolder-backend@1.8.0-next.0
  - @backstage/integration@1.4.0-next.0
  - @backstage/plugin-auth-backend@0.17.1-next.0
  - @backstage/backend-tasks@0.3.7-next.0
  - @backstage/catalog-model@1.1.3-next.0
  - @backstage/plugin-auth-node@0.2.7-next.0
  - @backstage/plugin-permission-common@0.7.1-next.0
  - @backstage/plugin-tech-insights-backend@0.5.4-next.0
  - @backstage/plugin-tech-insights-node@0.3.6-next.0
  - @backstage/plugin-azure-sites-backend@0.1.0-next.0
  - @backstage/plugin-kubernetes-backend@0.8.0-next.0
  - example-app@0.2.77-next.0
  - @backstage/plugin-app-backend@0.3.38-next.0
  - @backstage/plugin-azure-devops-backend@0.3.17-next.0
  - @backstage/plugin-badges-backend@0.1.32-next.0
  - @backstage/plugin-code-coverage-backend@0.2.4-next.0
  - @backstage/plugin-graphql-backend@0.1.28-next.0
  - @backstage/plugin-jenkins-backend@0.1.28-next.0
  - @backstage/plugin-kafka-backend@0.2.31-next.0
  - @backstage/plugin-permission-backend@0.5.13-next.0
  - @backstage/plugin-permission-node@0.7.1-next.0
  - @backstage/plugin-playlist-backend@0.2.1-next.0
  - @backstage/plugin-proxy-backend@0.2.32-next.0
  - @backstage/plugin-rollbar-backend@0.1.35-next.0
  - @backstage/plugin-scaffolder-backend-module-rails@0.4.6-next.0
  - @backstage/plugin-search-backend@1.1.1-next.0
  - @backstage/plugin-search-backend-module-elasticsearch@1.0.4-next.0
  - @backstage/plugin-search-backend-module-pg@0.4.2-next.0
  - @backstage/plugin-search-backend-node@1.0.4-next.0
  - @backstage/plugin-tech-insights-backend-module-jsonfc@0.1.22-next.0
  - @backstage/plugin-todo-backend@0.1.35-next.0
  - @backstage/catalog-client@1.1.2-next.0
  - @backstage/config@1.0.4-next.0
  - @backstage/plugin-search-common@1.1.1-next.0

## 0.2.76

### Patch Changes

- Updated dependencies
  - @backstage/catalog-model@1.1.2
  - @backstage/backend-common@0.15.2
  - @backstage/plugin-catalog-backend@1.5.0
  - @backstage/plugin-scaffolder-backend@1.7.0
  - @backstage/plugin-auth-node@0.2.6
  - @backstage/backend-tasks@0.3.6
  - @backstage/plugin-permission-node@0.7.0
  - @backstage/plugin-auth-backend@0.17.0
  - @backstage/plugin-permission-common@0.7.0
  - @backstage/plugin-tech-insights-backend@0.5.3
  - @backstage/plugin-search-backend@1.1.0
  - @backstage/catalog-client@1.1.1
  - @backstage/plugin-playlist-backend@0.2.0
  - @backstage/plugin-jenkins-backend@0.1.27
  - @backstage/plugin-app-backend@0.3.37
  - @backstage/plugin-badges-backend@0.1.31
  - @backstage/plugin-graphql-backend@0.1.27
  - @backstage/plugin-permission-backend@0.5.12
  - @backstage/plugin-rollbar-backend@0.1.34
  - @backstage/plugin-kubernetes-backend@0.7.3
  - @backstage/plugin-search-common@1.1.0
  - @backstage/plugin-search-backend-node@1.0.3
  - @backstage/plugin-search-backend-module-pg@0.4.1
  - @backstage/plugin-search-backend-module-elasticsearch@1.0.3
  - @backstage/plugin-techdocs-backend@1.4.0
  - @backstage/plugin-tech-insights-node@0.3.5
  - example-app@0.2.76
  - @backstage/plugin-code-coverage-backend@0.2.3
  - @backstage/plugin-kafka-backend@0.2.30
  - @backstage/plugin-todo-backend@0.1.34
  - @backstage/plugin-azure-devops-backend@0.3.16
  - @backstage/plugin-proxy-backend@0.2.31
  - @backstage/plugin-scaffolder-backend-module-rails@0.4.5
  - @backstage/plugin-tech-insights-backend-module-jsonfc@0.1.21
  - @backstage/config@1.0.3
  - @backstage/integration@1.3.2

## 0.2.76-next.2

### Patch Changes

- Updated dependencies
  - @backstage/plugin-catalog-backend@1.5.0-next.2
  - @backstage/backend-tasks@0.3.6-next.2
  - @backstage/backend-common@0.15.2-next.2
  - @backstage/plugin-permission-common@0.7.0-next.2
  - @backstage/plugin-permission-node@0.7.0-next.2
  - @backstage/plugin-scaffolder-backend@1.7.0-next.2
  - @backstage/plugin-playlist-backend@0.2.0-next.2
  - @backstage/plugin-badges-backend@0.1.31-next.2
  - @backstage/plugin-graphql-backend@0.1.27-next.2
  - @backstage/plugin-permission-backend@0.5.12-next.2
  - @backstage/plugin-rollbar-backend@0.1.34-next.2
  - @backstage/plugin-search-backend@1.1.0-next.2
  - @backstage/plugin-tech-insights-backend@0.5.3-next.2
  - @backstage/plugin-techdocs-backend@1.4.0-next.2
  - example-app@0.2.76-next.2
  - @backstage/plugin-search-backend-node@1.0.3-next.2
  - @backstage/plugin-tech-insights-node@0.3.5-next.2
  - @backstage/plugin-app-backend@0.3.37-next.2
  - @backstage/plugin-auth-backend@0.17.0-next.2
  - @backstage/plugin-auth-node@0.2.6-next.2
  - @backstage/plugin-azure-devops-backend@0.3.16-next.2
  - @backstage/plugin-code-coverage-backend@0.2.3-next.2
  - @backstage/plugin-jenkins-backend@0.1.27-next.2
  - @backstage/plugin-kafka-backend@0.2.30-next.2
  - @backstage/plugin-kubernetes-backend@0.7.3-next.2
  - @backstage/plugin-proxy-backend@0.2.31-next.2
  - @backstage/plugin-scaffolder-backend-module-rails@0.4.5-next.2
  - @backstage/plugin-search-backend-module-elasticsearch@1.0.3-next.2
  - @backstage/plugin-search-backend-module-pg@0.4.1-next.2
  - @backstage/plugin-tech-insights-backend-module-jsonfc@0.1.21-next.2
  - @backstage/plugin-todo-backend@0.1.34-next.2
  - @backstage/plugin-search-common@1.1.0-next.2
  - @backstage/catalog-client@1.1.1-next.2
  - @backstage/catalog-model@1.1.2-next.2
  - @backstage/config@1.0.3-next.2
  - @backstage/integration@1.3.2-next.2

## 0.2.76-next.1

### Patch Changes

- Updated dependencies
  - @backstage/plugin-auth-backend@0.17.0-next.1
  - @backstage/plugin-search-backend@1.1.0-next.1
  - @backstage/catalog-client@1.1.1-next.1
  - @backstage/backend-common@0.15.2-next.1
  - @backstage/plugin-scaffolder-backend@1.7.0-next.1
  - @backstage/plugin-search-common@1.1.0-next.1
  - @backstage/plugin-search-backend-node@1.0.3-next.1
  - @backstage/plugin-search-backend-module-pg@0.4.1-next.1
  - @backstage/plugin-search-backend-module-elasticsearch@1.0.3-next.1
  - @backstage/plugin-kubernetes-backend@0.7.3-next.1
  - @backstage/plugin-tech-insights-backend@0.5.3-next.1
  - example-app@0.2.76-next.1
  - @backstage/backend-tasks@0.3.6-next.1
  - @backstage/catalog-model@1.1.2-next.1
  - @backstage/config@1.0.3-next.1
  - @backstage/integration@1.3.2-next.1
  - @backstage/plugin-app-backend@0.3.37-next.1
  - @backstage/plugin-auth-node@0.2.6-next.1
  - @backstage/plugin-azure-devops-backend@0.3.16-next.1
  - @backstage/plugin-badges-backend@0.1.31-next.1
  - @backstage/plugin-catalog-backend@1.4.1-next.1
  - @backstage/plugin-code-coverage-backend@0.2.3-next.1
  - @backstage/plugin-graphql-backend@0.1.27-next.1
  - @backstage/plugin-jenkins-backend@0.1.27-next.1
  - @backstage/plugin-kafka-backend@0.2.30-next.1
  - @backstage/plugin-permission-backend@0.5.12-next.1
  - @backstage/plugin-permission-common@0.6.5-next.1
  - @backstage/plugin-permission-node@0.6.6-next.1
  - @backstage/plugin-playlist-backend@0.1.1-next.1
  - @backstage/plugin-proxy-backend@0.2.31-next.1
  - @backstage/plugin-rollbar-backend@0.1.34-next.1
  - @backstage/plugin-scaffolder-backend-module-rails@0.4.5-next.1
  - @backstage/plugin-tech-insights-backend-module-jsonfc@0.1.21-next.1
  - @backstage/plugin-tech-insights-node@0.3.5-next.1
  - @backstage/plugin-techdocs-backend@1.3.1-next.1
  - @backstage/plugin-todo-backend@0.1.34-next.1

## 0.2.76-next.0

### Patch Changes

- Updated dependencies
  - @backstage/catalog-model@1.1.2-next.0
  - @backstage/plugin-scaffolder-backend@1.7.0-next.0
  - @backstage/plugin-auth-backend@0.17.0-next.0
  - @backstage/plugin-catalog-backend@1.4.1-next.0
  - @backstage/plugin-jenkins-backend@0.1.27-next.0
  - @backstage/plugin-app-backend@0.3.37-next.0
  - @backstage/plugin-tech-insights-node@0.3.5-next.0
  - example-app@0.2.76-next.0
  - @backstage/catalog-client@1.1.1-next.0
  - @backstage/plugin-badges-backend@0.1.31-next.0
  - @backstage/plugin-code-coverage-backend@0.2.3-next.0
  - @backstage/plugin-kafka-backend@0.2.30-next.0
  - @backstage/plugin-kubernetes-backend@0.7.3-next.0
  - @backstage/plugin-playlist-backend@0.1.1-next.0
  - @backstage/plugin-tech-insights-backend@0.5.3-next.0
  - @backstage/plugin-techdocs-backend@1.3.1-next.0
  - @backstage/plugin-todo-backend@0.1.34-next.0
  - @backstage/backend-common@0.15.2-next.0
  - @backstage/backend-tasks@0.3.6-next.0
  - @backstage/plugin-auth-node@0.2.6-next.0
  - @backstage/plugin-permission-node@0.6.6-next.0
  - @backstage/plugin-rollbar-backend@0.1.34-next.0
  - @backstage/plugin-search-backend-module-pg@0.4.1-next.0
  - @backstage/plugin-scaffolder-backend-module-rails@0.4.5-next.0
  - @backstage/config@1.0.3-next.0
  - @backstage/integration@1.3.2-next.0
  - @backstage/plugin-azure-devops-backend@0.3.16-next.0
  - @backstage/plugin-graphql-backend@0.1.27-next.0
  - @backstage/plugin-permission-backend@0.5.12-next.0
  - @backstage/plugin-permission-common@0.6.5-next.0
  - @backstage/plugin-proxy-backend@0.2.31-next.0
  - @backstage/plugin-search-backend@1.0.3-next.0
  - @backstage/plugin-search-backend-module-elasticsearch@1.0.3-next.0
  - @backstage/plugin-search-backend-node@1.0.3-next.0
  - @backstage/plugin-search-common@1.0.2-next.0
  - @backstage/plugin-tech-insights-backend-module-jsonfc@0.1.21-next.0

## 0.2.75

### Patch Changes

- Updated dependencies
  - @backstage/backend-common@0.15.1
  - @backstage/plugin-scaffolder-backend@1.6.0
  - @backstage/plugin-auth-node@0.2.5
  - @backstage/plugin-permission-node@0.6.5
  - @backstage/plugin-kubernetes-backend@0.7.2
  - @backstage/plugin-kafka-backend@0.2.29
  - @backstage/plugin-proxy-backend@0.2.30
  - @backstage/plugin-auth-backend@0.16.0
  - @backstage/integration@1.3.1
  - @backstage/plugin-catalog-backend@1.4.0
  - @backstage/plugin-azure-devops-backend@0.3.15
  - @backstage/plugin-search-backend-node@1.0.2
  - @backstage/plugin-tech-insights-node@0.3.4
  - @backstage/backend-tasks@0.3.5
  - @backstage/plugin-techdocs-backend@1.3.0
  - @backstage/catalog-client@1.1.0
  - @backstage/catalog-model@1.1.1
  - @backstage/config@1.0.2
  - @backstage/plugin-permission-common@0.6.4
  - @backstage/plugin-scaffolder-backend-module-rails@0.4.4
  - @backstage/plugin-search-backend-module-pg@0.4.0
  - @backstage/plugin-jenkins-backend@0.1.26
  - @backstage/plugin-playlist-backend@0.1.0
  - @backstage/plugin-app-backend@0.3.36
  - @backstage/plugin-graphql-backend@0.1.26
  - @backstage/plugin-rollbar-backend@0.1.33
  - @backstage/plugin-code-coverage-backend@0.2.2
  - @backstage/plugin-permission-backend@0.5.11
  - @backstage/plugin-todo-backend@0.1.33
  - @backstage/plugin-search-backend-module-elasticsearch@1.0.2
  - @backstage/plugin-tech-insights-backend@0.5.2
  - @backstage/plugin-badges-backend@0.1.30
  - example-app@0.2.75
  - @backstage/plugin-search-backend@1.0.2
  - @backstage/plugin-search-common@1.0.1
  - @backstage/plugin-tech-insights-backend-module-jsonfc@0.1.20

## 0.2.75-next.3

### Patch Changes

- Updated dependencies
  - @backstage/catalog-client@1.1.0-next.2
  - @backstage/catalog-model@1.1.1-next.0
  - @backstage/config@1.0.2-next.0
  - @backstage/integration@1.3.1-next.2
  - @backstage/plugin-permission-common@0.6.4-next.2
  - @backstage/plugin-scaffolder-backend-module-rails@0.4.4-next.1
  - @backstage/plugin-catalog-backend@1.4.0-next.3
  - @backstage/plugin-auth-backend@0.16.0-next.3
  - @backstage/backend-common@0.15.1-next.3
  - @backstage/plugin-scaffolder-backend@1.6.0-next.3
  - @backstage/plugin-badges-backend@0.1.30-next.1
  - @backstage/plugin-code-coverage-backend@0.2.2-next.2
  - @backstage/plugin-jenkins-backend@0.1.26-next.3
  - @backstage/plugin-kubernetes-backend@0.7.2-next.3
  - @backstage/plugin-tech-insights-backend@0.5.2-next.2
  - @backstage/plugin-techdocs-backend@1.3.0-next.2
  - @backstage/plugin-todo-backend@0.1.33-next.2
  - example-app@0.2.75-next.3
  - @backstage/plugin-kafka-backend@0.2.29-next.1
  - @backstage/backend-tasks@0.3.5-next.1
  - @backstage/plugin-app-backend@0.3.36-next.3
  - @backstage/plugin-auth-node@0.2.5-next.3
  - @backstage/plugin-azure-devops-backend@0.3.15-next.2
  - @backstage/plugin-graphql-backend@0.1.26-next.3
  - @backstage/plugin-permission-backend@0.5.11-next.2
  - @backstage/plugin-permission-node@0.6.5-next.3
  - @backstage/plugin-proxy-backend@0.2.30-next.2
  - @backstage/plugin-rollbar-backend@0.1.33-next.3
  - @backstage/plugin-search-backend@1.0.2-next.1
  - @backstage/plugin-search-backend-module-elasticsearch@1.0.2-next.2
  - @backstage/plugin-search-backend-module-pg@0.4.0-next.2
  - @backstage/plugin-search-backend-node@1.0.2-next.2
  - @backstage/plugin-tech-insights-backend-module-jsonfc@0.1.20-next.1
  - @backstage/plugin-tech-insights-node@0.3.4-next.1

## 0.2.75-next.2

### Patch Changes

- Updated dependencies
  - @backstage/plugin-kubernetes-backend@0.7.2-next.2
  - @backstage/backend-common@0.15.1-next.2
  - @backstage/integration@1.3.1-next.1
  - @backstage/plugin-catalog-backend@1.4.0-next.2
  - @backstage/plugin-scaffolder-backend@1.6.0-next.2
  - @backstage/plugin-auth-node@0.2.5-next.2
  - @backstage/plugin-techdocs-backend@1.3.0-next.1
  - @backstage/plugin-jenkins-backend@0.1.26-next.2
  - @backstage/catalog-client@1.0.5-next.1
  - @backstage/plugin-app-backend@0.3.36-next.2
  - @backstage/plugin-auth-backend@0.16.0-next.2
  - @backstage/plugin-azure-devops-backend@0.3.15-next.1
  - @backstage/plugin-code-coverage-backend@0.2.2-next.1
  - @backstage/plugin-graphql-backend@0.1.26-next.2
  - @backstage/plugin-permission-backend@0.5.11-next.1
  - @backstage/plugin-permission-common@0.6.4-next.1
  - @backstage/plugin-permission-node@0.6.5-next.2
  - @backstage/plugin-proxy-backend@0.2.30-next.1
  - @backstage/plugin-rollbar-backend@0.1.33-next.2
  - @backstage/plugin-todo-backend@0.1.33-next.1
  - @backstage/plugin-search-backend-module-elasticsearch@1.0.2-next.1
  - example-app@0.2.75-next.2

## 0.2.75-next.1

### Patch Changes

- Updated dependencies
  - @backstage/plugin-auth-node@0.2.5-next.1
  - @backstage/plugin-permission-node@0.6.5-next.1
  - @backstage/backend-common@0.15.1-next.1
  - @backstage/plugin-catalog-backend@1.4.0-next.1
  - @backstage/plugin-auth-backend@0.16.0-next.1
  - @backstage/plugin-scaffolder-backend@1.6.0-next.1
  - @backstage/plugin-search-backend-node@1.0.2-next.1
  - @backstage/plugin-app-backend@0.3.36-next.1
  - @backstage/plugin-graphql-backend@0.1.26-next.1
  - @backstage/plugin-jenkins-backend@0.1.26-next.1
  - @backstage/plugin-rollbar-backend@0.1.33-next.1
  - @backstage/plugin-search-backend-module-pg@0.4.0-next.1
  - @backstage/plugin-kubernetes-backend@0.7.2-next.1
  - @backstage/plugin-tech-insights-backend@0.5.2-next.1
  - example-app@0.2.75-next.1

## 0.2.75-next.0

### Patch Changes

- Updated dependencies
  - @backstage/backend-common@0.15.1-next.0
  - @backstage/plugin-scaffolder-backend@1.6.0-next.0
  - @backstage/plugin-kafka-backend@0.2.29-next.0
  - @backstage/plugin-proxy-backend@0.2.30-next.0
  - @backstage/plugin-azure-devops-backend@0.3.15-next.0
  - @backstage/plugin-search-backend-node@1.0.2-next.0
  - @backstage/plugin-tech-insights-node@0.3.4-next.0
  - @backstage/backend-tasks@0.3.5-next.0
  - @backstage/plugin-catalog-backend@1.3.2-next.0
  - @backstage/plugin-search-backend-module-pg@0.4.0-next.0
  - @backstage/catalog-client@1.0.5-next.0
  - @backstage/integration@1.3.1-next.0
  - @backstage/plugin-app-backend@0.3.36-next.0
  - @backstage/plugin-auth-backend@0.15.2-next.0
  - @backstage/plugin-auth-node@0.2.5-next.0
  - @backstage/plugin-code-coverage-backend@0.2.2-next.0
  - @backstage/plugin-graphql-backend@0.1.26-next.0
  - @backstage/plugin-jenkins-backend@0.1.26-next.0
  - @backstage/plugin-permission-backend@0.5.11-next.0
  - @backstage/plugin-permission-common@0.6.4-next.0
  - @backstage/plugin-permission-node@0.6.5-next.0
  - @backstage/plugin-rollbar-backend@0.1.33-next.0
  - @backstage/plugin-techdocs-backend@1.2.2-next.0
  - @backstage/plugin-todo-backend@0.1.33-next.0
  - @backstage/plugin-tech-insights-backend@0.5.2-next.0
  - @backstage/plugin-badges-backend@0.1.30-next.0
  - @backstage/plugin-search-backend-module-elasticsearch@1.0.2-next.0
  - @backstage/plugin-kubernetes-backend@0.7.2-next.0
  - @backstage/plugin-scaffolder-backend-module-rails@0.4.4-next.0
  - @backstage/plugin-search-backend@1.0.2-next.0
  - @backstage/plugin-tech-insights-backend-module-jsonfc@0.1.20-next.0
  - example-app@0.2.75-next.0
  - @backstage/plugin-search-common@1.0.1-next.0

## 0.2.74

### Patch Changes

- Updated dependencies
  - @backstage/backend-common@0.15.0
  - @backstage/plugin-kubernetes-backend@0.7.1
  - @backstage/integration@1.3.0
  - @backstage/plugin-scaffolder-backend@1.5.0
  - @backstage/plugin-auth-backend@0.15.1
  - @backstage/plugin-graphql-backend@0.1.25
  - @backstage/backend-tasks@0.3.4
  - @backstage/plugin-tech-insights-node@0.3.3
  - @backstage/plugin-catalog-backend@1.3.1
  - example-app@0.2.74
  - @backstage/plugin-app-backend@0.3.35
  - @backstage/plugin-auth-node@0.2.4
  - @backstage/plugin-azure-devops-backend@0.3.14
  - @backstage/plugin-badges-backend@0.1.29
  - @backstage/plugin-code-coverage-backend@0.2.1
  - @backstage/plugin-jenkins-backend@0.1.25
  - @backstage/plugin-kafka-backend@0.2.28
  - @backstage/plugin-permission-backend@0.5.10
  - @backstage/plugin-permission-node@0.6.4
  - @backstage/plugin-proxy-backend@0.2.29
  - @backstage/plugin-rollbar-backend@0.1.32
  - @backstage/plugin-scaffolder-backend-module-rails@0.4.3
  - @backstage/plugin-search-backend@1.0.1
  - @backstage/plugin-search-backend-module-elasticsearch@1.0.1
  - @backstage/plugin-search-backend-module-pg@0.3.6
  - @backstage/plugin-search-backend-node@1.0.1
  - @backstage/plugin-tech-insights-backend@0.5.1
  - @backstage/plugin-tech-insights-backend-module-jsonfc@0.1.19
  - @backstage/plugin-techdocs-backend@1.2.1
  - @backstage/plugin-todo-backend@0.1.32

## 0.2.74-next.0

### Patch Changes

- Updated dependencies
  - @backstage/backend-common@0.15.0-next.0
  - @backstage/integration@1.3.0-next.0
  - @backstage/plugin-scaffolder-backend@1.5.0-next.0
  - @backstage/backend-tasks@0.3.4-next.0
  - @backstage/plugin-kubernetes-backend@0.7.1-next.0
  - @backstage/plugin-tech-insights-node@0.3.3-next.0
  - @backstage/plugin-app-backend@0.3.35-next.0
  - @backstage/plugin-auth-backend@0.15.1-next.0
  - @backstage/plugin-auth-node@0.2.4-next.0
  - @backstage/plugin-azure-devops-backend@0.3.14-next.0
  - @backstage/plugin-badges-backend@0.1.29-next.0
  - @backstage/plugin-catalog-backend@1.3.1-next.0
  - @backstage/plugin-code-coverage-backend@0.2.1-next.0
  - @backstage/plugin-graphql-backend@0.1.25-next.0
  - @backstage/plugin-jenkins-backend@0.1.25-next.0
  - @backstage/plugin-kafka-backend@0.2.28-next.0
  - @backstage/plugin-permission-backend@0.5.10-next.0
  - @backstage/plugin-permission-node@0.6.4-next.0
  - @backstage/plugin-proxy-backend@0.2.29-next.0
  - @backstage/plugin-rollbar-backend@0.1.32-next.0
  - @backstage/plugin-scaffolder-backend-module-rails@0.4.3-next.0
  - @backstage/plugin-search-backend@1.0.1-next.0
  - @backstage/plugin-search-backend-module-elasticsearch@1.0.1-next.0
  - @backstage/plugin-search-backend-module-pg@0.3.6-next.0
  - @backstage/plugin-search-backend-node@1.0.1-next.0
  - @backstage/plugin-tech-insights-backend@0.5.1-next.0
  - @backstage/plugin-tech-insights-backend-module-jsonfc@0.1.19-next.0
  - @backstage/plugin-techdocs-backend@1.2.1-next.0
  - @backstage/plugin-todo-backend@0.1.32-next.0
  - example-app@0.2.74-next.0

## 0.2.73

### Patch Changes

- Updated dependencies
  - @backstage/plugin-code-coverage-backend@0.2.0
  - @backstage/plugin-catalog-backend@1.3.0
  - @backstage/plugin-tech-insights-backend@0.5.0
  - @backstage/backend-common@0.14.1
  - @backstage/catalog-model@1.1.0
  - @backstage/plugin-kubernetes-backend@0.7.0
  - @backstage/plugin-search-backend@1.0.0
  - @backstage/plugin-search-backend-node@1.0.0
  - @backstage/plugin-search-common@1.0.0
  - @backstage/plugin-search-backend-module-elasticsearch@1.0.0
  - @backstage/plugin-scaffolder-backend@1.4.0
  - @backstage/plugin-auth-backend@0.15.0
  - @backstage/plugin-jenkins-backend@0.1.24
  - @backstage/plugin-proxy-backend@0.2.28
  - @backstage/plugin-search-backend-module-pg@0.3.5
  - @backstage/integration@1.2.2
  - @backstage/catalog-client@1.0.4
  - @backstage/plugin-app-backend@0.3.34
  - @backstage/plugin-auth-node@0.2.3
  - @backstage/plugin-azure-devops-backend@0.3.13
  - @backstage/plugin-graphql-backend@0.1.24
  - @backstage/plugin-permission-backend@0.5.9
  - @backstage/plugin-permission-common@0.6.3
  - @backstage/plugin-permission-node@0.6.3
  - @backstage/plugin-rollbar-backend@0.1.31
  - @backstage/plugin-techdocs-backend@1.2.0
  - @backstage/plugin-todo-backend@0.1.31
  - @backstage/backend-tasks@0.3.3
  - @backstage/plugin-tech-insights-backend-module-jsonfc@0.1.18
  - @backstage/plugin-tech-insights-node@0.3.2
  - @backstage/plugin-kafka-backend@0.2.27
  - @backstage/plugin-badges-backend@0.1.28
  - example-app@0.2.73
  - @backstage/plugin-scaffolder-backend-module-rails@0.4.2

## 0.2.73-next.3

### Patch Changes

- Updated dependencies
  - @backstage/plugin-code-coverage-backend@0.2.0-next.3
  - @backstage/plugin-catalog-backend@1.3.0-next.3
  - @backstage/plugin-kubernetes-backend@0.7.0-next.3
  - @backstage/plugin-proxy-backend@0.2.28-next.1
  - @backstage/backend-common@0.14.1-next.3
  - @backstage/plugin-scaffolder-backend@1.4.0-next.3
  - @backstage/catalog-client@1.0.4-next.2
  - @backstage/integration@1.2.2-next.3
  - @backstage/plugin-app-backend@0.3.34-next.3
  - @backstage/plugin-auth-backend@0.15.0-next.3
  - @backstage/plugin-auth-node@0.2.3-next.2
  - @backstage/plugin-azure-devops-backend@0.3.13-next.1
  - @backstage/plugin-graphql-backend@0.1.24-next.1
  - @backstage/plugin-jenkins-backend@0.1.24-next.3
  - @backstage/plugin-permission-backend@0.5.9-next.2
  - @backstage/plugin-permission-common@0.6.3-next.1
  - @backstage/plugin-permission-node@0.6.3-next.2
  - @backstage/plugin-rollbar-backend@0.1.31-next.1
  - @backstage/plugin-techdocs-backend@1.2.0-next.3
  - @backstage/plugin-todo-backend@0.1.31-next.2
  - @backstage/backend-tasks@0.3.3-next.3
  - @backstage/plugin-tech-insights-backend-module-jsonfc@0.1.18-next.2
  - @backstage/plugin-tech-insights-backend@0.5.0-next.3
  - @backstage/plugin-tech-insights-node@0.3.2-next.1
  - @backstage/catalog-model@1.1.0-next.3
  - @backstage/plugin-search-backend-module-elasticsearch@0.2.0-next.2
  - @backstage/plugin-search-backend-node@0.6.3-next.2
  - @backstage/plugin-search-backend@0.5.4-next.2
  - example-app@0.2.73-next.3

## 0.2.73-next.2

### Patch Changes

- Updated dependencies
  - @backstage/plugin-kubernetes-backend@0.7.0-next.2
  - @backstage/plugin-tech-insights-backend@0.5.0-next.2
  - @backstage/plugin-jenkins-backend@0.1.24-next.2
  - @backstage/plugin-search-backend-module-pg@0.3.5-next.2
  - @backstage/plugin-scaffolder-backend@1.4.0-next.2
  - @backstage/plugin-auth-backend@0.15.0-next.2
  - @backstage/catalog-model@1.1.0-next.2
  - @backstage/plugin-kafka-backend@0.2.27-next.2
  - @backstage/backend-common@0.14.1-next.2
  - @backstage/backend-tasks@0.3.3-next.2
  - @backstage/plugin-app-backend@0.3.34-next.2
  - @backstage/plugin-catalog-backend@1.2.1-next.2
  - @backstage/plugin-code-coverage-backend@0.1.32-next.2
  - @backstage/plugin-techdocs-backend@1.2.0-next.2
  - @backstage/plugin-badges-backend@0.1.28-next.2
  - @backstage/integration@1.2.2-next.2
  - example-app@0.2.73-next.2

## 0.2.73-next.1

### Patch Changes

- Updated dependencies
  - @backstage/plugin-scaffolder-backend@1.4.0-next.1
  - @backstage/plugin-auth-backend@0.15.0-next.1
  - @backstage/catalog-model@1.1.0-next.1
  - @backstage/backend-common@0.14.1-next.1
  - @backstage/plugin-search-backend-module-elasticsearch@0.2.0-next.1
  - @backstage/plugin-catalog-backend@1.2.1-next.1
  - @backstage/plugin-techdocs-backend@1.2.0-next.1
  - example-app@0.2.73-next.1
  - @backstage/backend-tasks@0.3.3-next.1
  - @backstage/catalog-client@1.0.4-next.1
  - @backstage/integration@1.2.2-next.1
  - @backstage/plugin-app-backend@0.3.34-next.1
  - @backstage/plugin-auth-node@0.2.3-next.1
  - @backstage/plugin-badges-backend@0.1.28-next.1
  - @backstage/plugin-code-coverage-backend@0.1.32-next.1
  - @backstage/plugin-jenkins-backend@0.1.24-next.1
  - @backstage/plugin-kafka-backend@0.2.27-next.1
  - @backstage/plugin-kubernetes-backend@0.7.0-next.1
  - @backstage/plugin-permission-backend@0.5.9-next.1
  - @backstage/plugin-permission-common@0.6.3-next.0
  - @backstage/plugin-permission-node@0.6.3-next.1
  - @backstage/plugin-scaffolder-backend-module-rails@0.4.2-next.1
  - @backstage/plugin-search-backend@0.5.4-next.1
  - @backstage/plugin-search-backend-module-pg@0.3.5-next.1
  - @backstage/plugin-search-backend-node@0.6.3-next.1
  - @backstage/plugin-tech-insights-backend@0.4.2-next.1
  - @backstage/plugin-tech-insights-backend-module-jsonfc@0.1.18-next.1
  - @backstage/plugin-todo-backend@0.1.31-next.1

## 0.2.73-next.0

### Patch Changes

- Updated dependencies
  - @backstage/plugin-tech-insights-backend@0.4.2-next.0
  - @backstage/backend-common@0.14.1-next.0
  - @backstage/catalog-model@1.1.0-next.0
  - @backstage/plugin-scaffolder-backend@1.4.0-next.0
  - @backstage/plugin-auth-backend@0.14.2-next.0
  - @backstage/plugin-kubernetes-backend@0.7.0-next.0
  - @backstage/integration@1.2.2-next.0
  - @backstage/plugin-azure-devops-backend@0.3.13-next.0
  - example-app@0.2.73-next.0
  - @backstage/backend-tasks@0.3.3-next.0
  - @backstage/plugin-app-backend@0.3.34-next.0
  - @backstage/plugin-auth-node@0.2.3-next.0
  - @backstage/plugin-badges-backend@0.1.28-next.0
  - @backstage/plugin-catalog-backend@1.2.1-next.0
  - @backstage/plugin-code-coverage-backend@0.1.32-next.0
  - @backstage/plugin-graphql-backend@0.1.24-next.0
  - @backstage/plugin-jenkins-backend@0.1.24-next.0
  - @backstage/plugin-kafka-backend@0.2.27-next.0
  - @backstage/plugin-permission-backend@0.5.9-next.0
  - @backstage/plugin-permission-node@0.6.3-next.0
  - @backstage/plugin-proxy-backend@0.2.28-next.0
  - @backstage/plugin-rollbar-backend@0.1.31-next.0
  - @backstage/plugin-scaffolder-backend-module-rails@0.4.2-next.0
  - @backstage/plugin-search-backend@0.5.4-next.0
  - @backstage/plugin-search-backend-module-elasticsearch@0.1.6-next.0
  - @backstage/plugin-search-backend-module-pg@0.3.5-next.0
  - @backstage/plugin-search-backend-node@0.6.3-next.0
  - @backstage/plugin-tech-insights-backend-module-jsonfc@0.1.18-next.0
  - @backstage/plugin-tech-insights-node@0.3.2-next.0
  - @backstage/plugin-techdocs-backend@1.1.3-next.0
  - @backstage/plugin-todo-backend@0.1.31-next.0
  - @backstage/catalog-client@1.0.4-next.0

## 0.2.72

### Patch Changes

- Updated dependencies
  - @backstage/plugin-tech-insights-backend@0.4.1
  - @backstage/plugin-catalog-backend@1.2.0
  - @backstage/plugin-auth-backend@0.14.1
  - @backstage/plugin-scaffolder-backend@1.3.0
  - @backstage/backend-tasks@0.3.2
  - @backstage/plugin-permission-node@0.6.2
  - @backstage/plugin-kubernetes-backend@0.6.0
  - @backstage/backend-common@0.14.0
  - @backstage/plugin-search-backend@0.5.3
  - @backstage/plugin-auth-node@0.2.2
  - @backstage/integration@1.2.1
  - @backstage/plugin-jenkins-backend@0.1.23
  - @backstage/plugin-search-backend-node@0.6.2
  - @backstage/catalog-client@1.0.3
  - @backstage/plugin-app-backend@0.3.33
  - @backstage/plugin-azure-devops-backend@0.3.12
  - @backstage/plugin-code-coverage-backend@0.1.31
  - @backstage/plugin-graphql-backend@0.1.23
  - @backstage/plugin-permission-backend@0.5.8
  - @backstage/plugin-permission-common@0.6.2
  - @backstage/plugin-rollbar-backend@0.1.30
  - @backstage/plugin-techdocs-backend@1.1.2
  - @backstage/plugin-todo-backend@0.1.30
  - @backstage/plugin-search-backend-module-elasticsearch@0.1.5
  - @backstage/plugin-search-backend-module-pg@0.3.4
  - @backstage/catalog-model@1.0.3
  - @backstage/plugin-tech-insights-node@0.3.1
  - example-app@0.2.72
  - @backstage/plugin-badges-backend@0.1.27
  - @backstage/plugin-kafka-backend@0.2.26
  - @backstage/plugin-proxy-backend@0.2.27
  - @backstage/plugin-scaffolder-backend-module-rails@0.4.1
  - @backstage/plugin-tech-insights-backend-module-jsonfc@0.1.17

## 0.2.72-next.2

### Patch Changes

- Updated dependencies
  - @backstage/plugin-scaffolder-backend@1.3.0-next.2
  - @backstage/backend-common@0.14.0-next.2
  - @backstage/plugin-search-backend@0.5.3-next.2
  - @backstage/plugin-auth-backend@0.14.1-next.2
  - @backstage/plugin-search-backend-module-elasticsearch@0.1.5-next.2
  - @backstage/integration@1.2.1-next.2
  - @backstage/plugin-techdocs-backend@1.1.2-next.2
  - @backstage/plugin-search-backend-node@0.6.2-next.2
  - example-app@0.2.72-next.2
  - @backstage/backend-tasks@0.3.2-next.2
  - @backstage/plugin-app-backend@0.3.33-next.2
  - @backstage/plugin-auth-node@0.2.2-next.2
  - @backstage/plugin-azure-devops-backend@0.3.12-next.2
  - @backstage/plugin-badges-backend@0.1.27-next.2
  - @backstage/plugin-catalog-backend@1.2.0-next.2
  - @backstage/plugin-code-coverage-backend@0.1.31-next.2
  - @backstage/plugin-graphql-backend@0.1.23-next.2
  - @backstage/plugin-jenkins-backend@0.1.23-next.2
  - @backstage/plugin-kafka-backend@0.2.26-next.2
  - @backstage/plugin-kubernetes-backend@0.6.0-next.2
  - @backstage/plugin-permission-backend@0.5.8-next.2
  - @backstage/plugin-permission-node@0.6.2-next.2
  - @backstage/plugin-proxy-backend@0.2.27-next.1
  - @backstage/plugin-rollbar-backend@0.1.30-next.2
  - @backstage/plugin-scaffolder-backend-module-rails@0.4.1-next.1
  - @backstage/plugin-search-backend-module-pg@0.3.4-next.2
  - @backstage/plugin-tech-insights-backend@0.4.1-next.2
  - @backstage/plugin-tech-insights-backend-module-jsonfc@0.1.17-next.1
  - @backstage/plugin-tech-insights-node@0.3.1-next.1
  - @backstage/plugin-todo-backend@0.1.30-next.2

## 0.2.72-next.1

### Patch Changes

- Updated dependencies
  - @backstage/plugin-tech-insights-backend@0.4.1-next.1
  - @backstage/plugin-auth-backend@0.14.1-next.1
  - @backstage/plugin-jenkins-backend@0.1.23-next.1
  - @backstage/backend-tasks@0.3.2-next.1
  - @backstage/backend-common@0.13.6-next.1
  - @backstage/catalog-client@1.0.3-next.0
  - @backstage/integration@1.2.1-next.1
  - @backstage/plugin-app-backend@0.3.33-next.1
  - @backstage/plugin-auth-node@0.2.2-next.1
  - @backstage/plugin-azure-devops-backend@0.3.12-next.1
  - @backstage/plugin-catalog-backend@1.2.0-next.1
  - @backstage/plugin-code-coverage-backend@0.1.31-next.1
  - @backstage/plugin-graphql-backend@0.1.23-next.1
  - @backstage/plugin-permission-backend@0.5.8-next.1
  - @backstage/plugin-permission-common@0.6.2-next.0
  - @backstage/plugin-permission-node@0.6.2-next.1
  - @backstage/plugin-rollbar-backend@0.1.30-next.1
  - @backstage/plugin-scaffolder-backend@1.3.0-next.1
  - @backstage/plugin-techdocs-backend@1.1.2-next.1
  - @backstage/plugin-todo-backend@0.1.30-next.1
  - @backstage/plugin-search-backend-module-elasticsearch@0.1.5-next.1
  - @backstage/plugin-search-backend-node@0.6.2-next.1
  - @backstage/catalog-model@1.0.3-next.0
  - @backstage/plugin-badges-backend@0.1.27-next.1
  - example-app@0.2.72-next.1
  - @backstage/plugin-search-backend@0.5.3-next.1
  - @backstage/plugin-kafka-backend@0.2.26-next.1
  - @backstage/plugin-kubernetes-backend@0.6.0-next.1
  - @backstage/plugin-search-backend-module-pg@0.3.4-next.1

## 0.2.72-next.0

### Patch Changes

- Updated dependencies
  - @backstage/backend-tasks@0.3.2-next.0
  - @backstage/plugin-scaffolder-backend@1.3.0-next.0
  - @backstage/plugin-kubernetes-backend@0.6.0-next.0
  - @backstage/backend-common@0.13.6-next.0
  - @backstage/plugin-auth-backend@0.14.1-next.0
  - @backstage/integration@1.2.1-next.0
  - @backstage/plugin-search-backend-node@0.6.2-next.0
  - @backstage/plugin-catalog-backend@1.2.0-next.0
  - @backstage/plugin-auth-node@0.2.2-next.0
  - @backstage/plugin-techdocs-backend@1.1.2-next.0
  - example-app@0.2.72-next.0
  - @backstage/plugin-app-backend@0.3.33-next.0
  - @backstage/plugin-azure-devops-backend@0.3.12-next.0
  - @backstage/plugin-badges-backend@0.1.27-next.0
  - @backstage/plugin-code-coverage-backend@0.1.31-next.0
  - @backstage/plugin-graphql-backend@0.1.23-next.0
  - @backstage/plugin-jenkins-backend@0.1.23-next.0
  - @backstage/plugin-kafka-backend@0.2.26-next.0
  - @backstage/plugin-permission-backend@0.5.8-next.0
  - @backstage/plugin-permission-node@0.6.2-next.0
  - @backstage/plugin-proxy-backend@0.2.27-next.0
  - @backstage/plugin-rollbar-backend@0.1.30-next.0
  - @backstage/plugin-scaffolder-backend-module-rails@0.4.1-next.0
  - @backstage/plugin-search-backend@0.5.3-next.0
  - @backstage/plugin-search-backend-module-elasticsearch@0.1.5-next.0
  - @backstage/plugin-search-backend-module-pg@0.3.4-next.0
  - @backstage/plugin-tech-insights-backend@0.4.1-next.0
  - @backstage/plugin-tech-insights-backend-module-jsonfc@0.1.17-next.0
  - @backstage/plugin-tech-insights-node@0.3.1-next.0
  - @backstage/plugin-todo-backend@0.1.30-next.0

## 0.2.71

### Patch Changes

- Updated dependencies
  - @backstage/backend-common@0.13.3
  - @backstage/plugin-auth-backend@0.14.0
  - @backstage/plugin-kubernetes-backend@0.5.1
  - @backstage/plugin-catalog-backend@1.1.2
  - @backstage/plugin-tech-insights-backend@0.4.0
  - @backstage/plugin-scaffolder-backend@1.2.0
  - @backstage/backend-tasks@0.3.1
  - @backstage/integration@1.2.0
  - @backstage/plugin-tech-insights-node@0.3.0
  - @backstage/plugin-scaffolder-backend-module-rails@0.4.0
  - @backstage/plugin-tech-insights-backend-module-jsonfc@0.1.16
  - @backstage/plugin-rollbar-backend@0.1.29
  - @backstage/plugin-search-backend-module-elasticsearch@0.1.4
  - @backstage/config@1.0.1
  - @backstage/plugin-app-backend@0.3.32
  - @backstage/plugin-techdocs-backend@1.1.1
  - @backstage/plugin-search-backend-node@0.6.1
  - @backstage/plugin-search-backend-module-pg@0.3.3
  - @backstage/plugin-jenkins-backend@0.1.22
  - @backstage/plugin-search-backend@0.5.2
  - @backstage/plugin-auth-node@0.2.1
  - @backstage/plugin-azure-devops-backend@0.3.11
  - example-app@0.2.71
  - @backstage/catalog-client@1.0.2
  - @backstage/catalog-model@1.0.2
  - @backstage/plugin-badges-backend@0.1.26
  - @backstage/plugin-code-coverage-backend@0.1.30
  - @backstage/plugin-graphql-backend@0.1.22
  - @backstage/plugin-kafka-backend@0.2.25
  - @backstage/plugin-permission-backend@0.5.7
  - @backstage/plugin-permission-common@0.6.1
  - @backstage/plugin-permission-node@0.6.1
  - @backstage/plugin-proxy-backend@0.2.26
  - @backstage/plugin-todo-backend@0.1.29

## 0.2.71-next.2

### Patch Changes

- Updated dependencies
  - @backstage/backend-common@0.13.3-next.2
  - @backstage/plugin-kubernetes-backend@0.5.1-next.1
  - @backstage/plugin-catalog-backend@1.1.2-next.2
  - @backstage/backend-tasks@0.3.1-next.1
  - @backstage/plugin-scaffolder-backend-module-rails@0.4.0-next.1
  - @backstage/plugin-scaffolder-backend@1.2.0-next.1
  - @backstage/config@1.0.1-next.0
  - @backstage/plugin-search-backend-node@0.6.1-next.1
  - @backstage/plugin-search-backend-module-elasticsearch@0.1.4-next.1
  - @backstage/plugin-search-backend-module-pg@0.3.3-next.1
  - @backstage/plugin-azure-devops-backend@0.3.11-next.1
  - example-app@0.2.71-next.2
  - @backstage/catalog-model@1.0.2-next.0
  - @backstage/integration@1.2.0-next.1
  - @backstage/plugin-app-backend@0.3.32-next.1
  - @backstage/plugin-auth-backend@0.13.1-next.2
  - @backstage/plugin-auth-node@0.2.1-next.1
  - @backstage/plugin-badges-backend@0.1.26-next.1
  - @backstage/plugin-code-coverage-backend@0.1.30-next.1
  - @backstage/plugin-graphql-backend@0.1.22-next.1
  - @backstage/plugin-jenkins-backend@0.1.22-next.1
  - @backstage/plugin-kafka-backend@0.2.25-next.1
  - @backstage/plugin-permission-backend@0.5.7-next.1
  - @backstage/plugin-permission-common@0.6.1-next.0
  - @backstage/plugin-permission-node@0.6.1-next.1
  - @backstage/plugin-proxy-backend@0.2.26-next.1
  - @backstage/plugin-rollbar-backend@0.1.29-next.2
  - @backstage/plugin-search-backend@0.5.2-next.1
  - @backstage/plugin-tech-insights-backend@0.4.0-next.2
  - @backstage/plugin-tech-insights-backend-module-jsonfc@0.1.16-next.2
  - @backstage/plugin-tech-insights-node@0.3.0-next.2
  - @backstage/plugin-techdocs-backend@1.1.1-next.1
  - @backstage/plugin-todo-backend@0.1.29-next.1
  - @backstage/catalog-client@1.0.2-next.0

## 0.2.71-next.1

### Patch Changes

- Updated dependencies
  - @backstage/plugin-auth-backend@0.13.1-next.1
  - @backstage/plugin-tech-insights-backend@0.4.0-next.1
  - @backstage/backend-common@0.13.3-next.1
  - @backstage/plugin-tech-insights-node@0.3.0-next.1
  - @backstage/plugin-tech-insights-backend-module-jsonfc@0.1.16-next.1
  - @backstage/plugin-catalog-backend@1.1.2-next.1
  - @backstage/plugin-rollbar-backend@0.1.29-next.1
  - example-app@0.2.71-next.1

## 0.2.71-next.0

### Patch Changes

- Updated dependencies
  - @backstage/backend-common@0.13.3-next.0
  - @backstage/plugin-scaffolder-backend@1.2.0-next.0
  - @backstage/plugin-kubernetes-backend@0.5.1-next.0
  - @backstage/integration@1.2.0-next.0
  - @backstage/plugin-catalog-backend@1.1.2-next.0
  - @backstage/plugin-app-backend@0.3.32-next.0
  - @backstage/plugin-auth-backend@0.13.1-next.0
  - @backstage/plugin-rollbar-backend@0.1.29-next.0
  - @backstage/plugin-techdocs-backend@1.1.1-next.0
  - @backstage/plugin-search-backend-module-elasticsearch@0.1.4-next.0
  - @backstage/plugin-jenkins-backend@0.1.22-next.0
  - @backstage/plugin-search-backend@0.5.2-next.0
  - @backstage/backend-tasks@0.3.1-next.0
  - @backstage/plugin-auth-node@0.2.1-next.0
  - example-app@0.2.71-next.0
  - @backstage/plugin-azure-devops-backend@0.3.11-next.0
  - @backstage/plugin-badges-backend@0.1.26-next.0
  - @backstage/plugin-code-coverage-backend@0.1.30-next.0
  - @backstage/plugin-graphql-backend@0.1.22-next.0
  - @backstage/plugin-kafka-backend@0.2.25-next.0
  - @backstage/plugin-permission-backend@0.5.7-next.0
  - @backstage/plugin-permission-node@0.6.1-next.0
  - @backstage/plugin-proxy-backend@0.2.26-next.0
  - @backstage/plugin-scaffolder-backend-module-rails@0.3.7-next.0
  - @backstage/plugin-search-backend-module-pg@0.3.3-next.0
  - @backstage/plugin-search-backend-node@0.6.1-next.0
  - @backstage/plugin-tech-insights-backend@0.3.1-next.0
  - @backstage/plugin-tech-insights-backend-module-jsonfc@0.1.16-next.0
  - @backstage/plugin-tech-insights-node@0.2.10-next.0
  - @backstage/plugin-todo-backend@0.1.29-next.0

## 0.2.70

### Patch Changes

- Updated dependencies
  - @backstage/plugin-catalog-backend@1.1.0
  - @backstage/plugin-techdocs-backend@1.1.0
  - @backstage/plugin-scaffolder-backend@1.1.0
  - @backstage/integration@1.1.0
  - @backstage/plugin-search-backend@0.5.0
  - @backstage/plugin-auth-backend@0.13.0
  - @backstage/backend-tasks@0.3.0
  - @backstage/plugin-permission-common@0.6.0
  - @backstage/plugin-permission-node@0.6.0
  - @backstage/catalog-model@1.0.1
  - @backstage/plugin-tech-insights-backend-module-jsonfc@0.1.15
  - @backstage/plugin-kafka-backend@0.2.24
  - @backstage/plugin-auth-node@0.2.0
  - @backstage/plugin-jenkins-backend@0.1.20
  - @backstage/plugin-badges-backend@0.1.25
  - @backstage/plugin-tech-insights-node@0.2.9
  - @backstage/plugin-todo-backend@0.1.28
  - @backstage/backend-common@0.13.2
  - @backstage/plugin-kubernetes-backend@0.5.0
  - @backstage/plugin-search-backend-node@0.6.0
  - @backstage/plugin-search-backend-module-elasticsearch@0.1.3
  - @backstage/plugin-search-backend-module-pg@0.3.2
  - @backstage/plugin-permission-backend@0.5.6
  - @backstage/plugin-tech-insights-backend@0.3.0
  - @backstage/plugin-azure-devops-backend@0.3.10
  - @backstage/plugin-scaffolder-backend-module-rails@0.3.6
  - example-app@0.2.70
  - @backstage/catalog-client@1.0.1
  - @backstage/plugin-app-backend@0.3.31
  - @backstage/plugin-code-coverage-backend@0.1.29
  - @backstage/plugin-graphql-backend@0.1.21
  - @backstage/plugin-proxy-backend@0.2.25
  - @backstage/plugin-rollbar-backend@0.1.28

## 0.2.70-next.2

### Patch Changes

- Updated dependencies
  - @backstage/plugin-auth-backend@0.13.0-next.2
  - @backstage/plugin-catalog-backend@1.1.0-next.3
  - @backstage/plugin-kafka-backend@0.2.24-next.1
  - @backstage/plugin-search-backend@0.5.0-next.2
  - @backstage/plugin-permission-common@0.6.0-next.1
  - @backstage/plugin-permission-node@0.6.0-next.2
  - @backstage/plugin-jenkins-backend@0.1.20-next.2
  - @backstage/plugin-todo-backend@0.1.28-next.2
  - @backstage/backend-common@0.13.2-next.2
  - @backstage/plugin-kubernetes-backend@0.5.0-next.1
  - @backstage/plugin-search-backend-node@0.6.0-next.1
  - @backstage/plugin-scaffolder-backend-module-rails@0.3.6-next.2
  - @backstage/integration@1.1.0-next.2
  - @backstage/plugin-techdocs-backend@1.1.0-next.2
  - example-app@0.2.70-next.2
  - @backstage/plugin-search-backend-module-elasticsearch@0.1.3-next.1
  - @backstage/plugin-search-backend-module-pg@0.3.2-next.1
  - @backstage/plugin-app-backend@0.3.31-next.1

## 0.2.70-next.1

### Patch Changes

- Updated dependencies
  - @backstage/plugin-catalog-backend@1.1.0-next.1
  - @backstage/plugin-techdocs-backend@1.0.1-next.1
  - @backstage/plugin-scaffolder-backend@1.1.0-next.1
  - @backstage/integration@1.1.0-next.1
  - @backstage/plugin-search-backend@0.5.0-next.1
  - @backstage/backend-tasks@0.3.0-next.1
  - @backstage/plugin-permission-common@0.6.0-next.0
  - @backstage/plugin-permission-node@0.6.0-next.1
  - @backstage/plugin-badges-backend@0.1.25-next.1
  - @backstage/plugin-tech-insights-node@0.2.9-next.1
  - @backstage/plugin-permission-backend@0.5.6-next.1
  - @backstage/backend-common@0.13.2-next.1
  - @backstage/plugin-auth-backend@0.13.0-next.1
  - @backstage/plugin-tech-insights-backend-module-jsonfc@0.1.15-next.1
  - @backstage/plugin-tech-insights-backend@0.3.0-next.1
  - @backstage/plugin-jenkins-backend@0.1.20-next.1
  - @backstage/plugin-scaffolder-backend-module-rails@0.3.6-next.1
  - @backstage/plugin-code-coverage-backend@0.1.29-next.1
  - @backstage/plugin-todo-backend@0.1.28-next.1
  - example-app@0.2.70-next.1

## 0.2.70-next.0

### Patch Changes

- Updated dependencies
  - @backstage/catalog-model@1.0.1-next.0
  - @backstage/plugin-tech-insights-backend-module-jsonfc@0.1.15-next.0
  - @backstage/plugin-search-backend@0.5.0-next.0
  - @backstage/plugin-auth-node@0.2.0-next.0
  - @backstage/plugin-auth-backend@0.13.0-next.0
  - @backstage/plugin-catalog-backend@1.0.1-next.0
  - @backstage/plugin-search-backend-node@0.5.3-next.0
  - @backstage/plugin-search-backend-module-elasticsearch@0.1.3-next.0
  - @backstage/plugin-search-backend-module-pg@0.3.2-next.0
  - @backstage/backend-common@0.13.2-next.0
  - @backstage/integration@1.0.1-next.0
  - @backstage/plugin-tech-insights-backend@0.2.11-next.0
  - @backstage/plugin-techdocs-backend@1.0.1-next.0
  - @backstage/plugin-jenkins-backend@0.1.20-next.0
  - example-app@0.2.70-next.0
  - @backstage/catalog-client@1.0.1-next.0
  - @backstage/plugin-badges-backend@0.1.25-next.0
  - @backstage/plugin-code-coverage-backend@0.1.29-next.0
  - @backstage/plugin-kafka-backend@0.2.24-next.0
  - @backstage/plugin-kubernetes-backend@0.4.14-next.0
  - @backstage/plugin-scaffolder-backend@1.0.1-next.0
  - @backstage/plugin-todo-backend@0.1.28-next.0
  - @backstage/plugin-app-backend@0.3.31-next.0
  - @backstage/plugin-permission-backend@0.5.6-next.0
  - @backstage/plugin-permission-node@0.5.6-next.0
  - @backstage/backend-tasks@0.2.2-next.0
  - @backstage/plugin-azure-devops-backend@0.3.10-next.0
  - @backstage/plugin-graphql-backend@0.1.21-next.0
  - @backstage/plugin-proxy-backend@0.2.25-next.0
  - @backstage/plugin-rollbar-backend@0.1.28-next.0
  - @backstage/plugin-scaffolder-backend-module-rails@0.3.6-next.0
  - @backstage/plugin-tech-insights-node@0.2.9-next.0

## 0.2.69

### Patch Changes

- Updated dependencies
  - @backstage/plugin-app-backend@0.3.30
  - @backstage/plugin-azure-devops-backend@0.3.9
  - @backstage/plugin-badges-backend@0.1.24
  - @backstage/plugin-catalog-backend@1.0.0
  - @backstage/plugin-jenkins-backend@0.1.19
  - @backstage/plugin-scaffolder-backend-module-rails@0.3.5
  - @backstage/plugin-tech-insights-backend@0.2.10
  - @backstage/plugin-tech-insights-backend-module-jsonfc@0.1.14
  - @backstage/plugin-todo-backend@0.1.27
  - @backstage/plugin-kubernetes-backend@0.4.13
  - @backstage/plugin-scaffolder-backend@1.0.0
  - @backstage/backend-common@0.13.1
  - @backstage/backend-tasks@0.2.1
  - @backstage/plugin-auth-backend@0.12.2
  - @backstage/plugin-code-coverage-backend@0.1.28
  - @backstage/catalog-model@1.0.0
  - @backstage/integration@1.0.0
  - @backstage/catalog-client@1.0.0
  - @backstage/config@1.0.0
  - @backstage/plugin-techdocs-backend@1.0.0
  - @backstage/plugin-permission-common@0.5.3
  - @backstage/plugin-search-backend-node@0.5.2
  - example-app@0.2.69
  - @backstage/plugin-auth-node@0.1.6
  - @backstage/plugin-graphql-backend@0.1.20
  - @backstage/plugin-kafka-backend@0.2.23
  - @backstage/plugin-permission-backend@0.5.5
  - @backstage/plugin-permission-node@0.5.5
  - @backstage/plugin-proxy-backend@0.2.24
  - @backstage/plugin-rollbar-backend@0.1.27
  - @backstage/plugin-search-backend@0.4.8
  - @backstage/plugin-search-backend-module-elasticsearch@0.1.2
  - @backstage/plugin-tech-insights-node@0.2.8

## 0.2.68

### Patch Changes

- Updated dependencies
  - @backstage/backend-common@0.13.0
  - @backstage/backend-tasks@0.2.0
  - @backstage/plugin-app-backend@0.3.29
  - @backstage/plugin-auth-backend@0.12.1
  - @backstage/plugin-catalog-backend@0.24.0
  - @backstage/plugin-scaffolder-backend@0.18.0
  - @backstage/plugin-scaffolder-backend-module-rails@0.3.4
  - @backstage/plugin-kubernetes-backend@0.4.12
  - @backstage/plugin-rollbar-backend@0.1.26
  - @backstage/plugin-techdocs-backend@0.14.2
  - @backstage/catalog-model@0.13.0
  - @backstage/plugin-badges-backend@0.1.23
  - @backstage/plugin-search-backend-module-elasticsearch@0.1.1
  - @backstage/plugin-search-backend-module-pg@0.3.1
  - @backstage/plugin-search-backend-node@0.5.1
  - @backstage/plugin-search-backend@0.4.7
  - @backstage/catalog-client@0.9.0
  - example-app@0.2.68
  - @backstage/plugin-auth-node@0.1.5
  - @backstage/plugin-azure-devops-backend@0.3.8
  - @backstage/plugin-code-coverage-backend@0.1.27
  - @backstage/plugin-graphql-backend@0.1.19
  - @backstage/plugin-jenkins-backend@0.1.18
  - @backstage/plugin-kafka-backend@0.2.22
  - @backstage/plugin-permission-backend@0.5.4
  - @backstage/plugin-permission-node@0.5.4
  - @backstage/plugin-proxy-backend@0.2.23
  - @backstage/plugin-tech-insights-backend@0.2.9
  - @backstage/plugin-tech-insights-backend-module-jsonfc@0.1.13
  - @backstage/plugin-tech-insights-node@0.2.7
  - @backstage/plugin-todo-backend@0.1.26

## 0.2.68-next.0

### Patch Changes

- Updated dependencies
  - @backstage/backend-common@0.13.0-next.0
  - @backstage/backend-tasks@0.2.0-next.0
  - @backstage/plugin-app-backend@0.3.29-next.0
  - @backstage/plugin-auth-backend@0.12.1-next.0
  - @backstage/plugin-catalog-backend@0.24.0-next.0
  - @backstage/plugin-scaffolder-backend@0.18.0-next.0
  - @backstage/plugin-scaffolder-backend-module-rails@0.3.4-next.0
  - @backstage/plugin-kubernetes-backend@0.4.12-next.0
  - @backstage/plugin-rollbar-backend@0.1.26-next.0
  - @backstage/plugin-techdocs-backend@0.14.2-next.0
  - @backstage/catalog-model@0.13.0-next.0
  - @backstage/plugin-badges-backend@0.1.23-next.0
  - @backstage/plugin-search-backend-module-elasticsearch@0.1.1-next.0
  - @backstage/plugin-search-backend-module-pg@0.3.1-next.0
  - @backstage/plugin-search-backend-node@0.5.1-next.0
  - @backstage/plugin-search-backend@0.4.7-next.0
  - @backstage/catalog-client@0.9.0-next.0
  - @backstage/plugin-auth-node@0.1.5-next.0
  - @backstage/plugin-azure-devops-backend@0.3.8-next.0
  - @backstage/plugin-code-coverage-backend@0.1.27-next.0
  - @backstage/plugin-graphql-backend@0.1.19-next.0
  - @backstage/plugin-jenkins-backend@0.1.18-next.0
  - @backstage/plugin-kafka-backend@0.2.22-next.0
  - @backstage/plugin-permission-backend@0.5.4-next.0
  - @backstage/plugin-permission-node@0.5.4-next.0
  - @backstage/plugin-proxy-backend@0.2.23-next.0
  - @backstage/plugin-tech-insights-backend@0.2.9-next.0
  - @backstage/plugin-tech-insights-backend-module-jsonfc@0.1.13-next.0
  - @backstage/plugin-tech-insights-node@0.2.7-next.0
  - @backstage/plugin-todo-backend@0.1.26-next.0
  - example-app@0.2.68-next.0

## 0.2.67

### Patch Changes

- Updated dependencies
  - @backstage/catalog-model@0.12.0
  - @backstage/catalog-client@0.8.0
  - @backstage/plugin-catalog-backend@0.23.0
  - @backstage/backend-common@0.12.0
  - @backstage/plugin-scaffolder-backend@0.17.3
  - @backstage/plugin-techdocs-backend@0.14.1
  - @backstage/plugin-auth-backend@0.12.0
  - @backstage/plugin-badges-backend@0.1.22
  - @backstage/plugin-code-coverage-backend@0.1.26
  - @backstage/plugin-jenkins-backend@0.1.17
  - @backstage/plugin-todo-backend@0.1.25
  - @backstage/integration@0.8.0
  - @backstage/plugin-permission-common@0.5.2
  - @backstage/plugin-permission-node@0.5.3
  - @backstage/plugin-search-backend-node@0.5.0
  - @backstage/plugin-search-backend-module-pg@0.3.0
  - @backstage/plugin-search-backend-module-elasticsearch@0.1.0
  - @backstage/plugin-tech-insights-backend@0.2.8
  - example-app@0.2.67
  - @backstage/plugin-auth-node@0.1.4
  - @backstage/plugin-kafka-backend@0.2.21
  - @backstage/plugin-kubernetes-backend@0.4.11
  - @backstage/backend-tasks@0.1.10
  - @backstage/plugin-app-backend@0.3.28
  - @backstage/plugin-azure-devops-backend@0.3.7
  - @backstage/plugin-graphql-backend@0.1.18
  - @backstage/plugin-permission-backend@0.5.3
  - @backstage/plugin-proxy-backend@0.2.22
  - @backstage/plugin-rollbar-backend@0.1.25
  - @backstage/plugin-scaffolder-backend-module-rails@0.3.3
  - @backstage/plugin-search-backend@0.4.6
  - @backstage/plugin-tech-insights-backend-module-jsonfc@0.1.12
  - @backstage/plugin-tech-insights-node@0.2.6

## 0.2.66

### Patch Changes

- Updated dependencies
  - @backstage/backend-common@0.11.0
  - @backstage/plugin-catalog-backend@0.22.0
  - @backstage/plugin-scaffolder-backend@0.17.0
  - @backstage/plugin-graphql-backend@0.1.17
  - @backstage/plugin-auth-backend@0.11.0
  - @backstage/plugin-kubernetes-backend@0.4.10
  - @backstage/plugin-code-coverage-backend@0.1.25
  - @backstage/plugin-jenkins-backend@0.1.16
  - @backstage/plugin-tech-insights-backend@0.2.7
  - @backstage/plugin-todo-backend@0.1.24
  - @backstage/catalog-model@0.11.0
  - @backstage/catalog-client@0.7.2
  - @backstage/plugin-badges-backend@0.1.21
  - @backstage/backend-tasks@0.1.9
  - @backstage/plugin-scaffolder-backend-module-rails@0.3.2
  - @backstage/plugin-techdocs-backend@0.14.0
  - @backstage/plugin-permission-node@0.5.2
  - @backstage/integration@0.7.5
  - example-app@0.2.66
  - @backstage/plugin-app-backend@0.3.27
  - @backstage/plugin-auth-node@0.1.3
  - @backstage/plugin-azure-devops-backend@0.3.6
  - @backstage/plugin-kafka-backend@0.2.20
  - @backstage/plugin-permission-backend@0.5.2
  - @backstage/plugin-proxy-backend@0.2.21
  - @backstage/plugin-rollbar-backend@0.1.24
  - @backstage/plugin-search-backend@0.4.5
  - @backstage/plugin-search-backend-module-pg@0.2.9
  - @backstage/plugin-tech-insights-backend-module-jsonfc@0.1.11
  - @backstage/plugin-tech-insights-node@0.2.5

## 0.2.66

### Patch Changes

- Updated dependencies
  - @backstage/backend-common@0.10.9
  - @backstage/backend-tasks@0.1.8
  - @backstage/catalog-client@0.7.1
  - @backstage/catalog-model@0.10.1
  - @backstage/config@0.1.15
  - @backstage/integration@0.7.4
  - @backstage/plugin-app-backend@0.3.26
  - @backstage/plugin-auth-backend@0.10.2
  - @backstage/plugin-auth-node@0.1.2
  - @backstage/plugin-azure-devops-backend@0.3.5
  - @backstage/plugin-badges-backend@0.1.20
  - @backstage/plugin-catalog-backend@0.21.5
  - @backstage/plugin-code-coverage-backend@0.1.24
  - @backstage/plugin-graphql-backend@0.1.16
  - @backstage/plugin-jenkins-backend@0.1.15
  - @backstage/plugin-kafka-backend@0.2.19
  - @backstage/plugin-kubernetes-backend@0.4.9
  - @backstage/plugin-permission-backend@0.5.1
  - @backstage/plugin-permission-common@0.5.1
  - @backstage/plugin-permission-node@0.5.1
  - @backstage/plugin-proxy-backend@0.2.20
  - @backstage/plugin-rollbar-backend@0.1.23
  - @backstage/plugin-scaffolder-backend@0.16.1
  - @backstage/plugin-scaffolder-backend-module-rails@0.3.1
  - @backstage/plugin-search-backend@0.4.4
  - @backstage/plugin-search-backend-module-elasticsearch@0.0.10
  - @backstage/plugin-search-backend-module-pg@0.2.8
  - @backstage/plugin-search-backend-node@0.4.7
  - @backstage/plugin-tech-insights-backend@0.2.6
  - @backstage/plugin-tech-insights-backend-module-jsonfc@0.1.10
  - @backstage/plugin-tech-insights-node@0.2.4
  - @backstage/plugin-techdocs-backend@0.13.5
  - @backstage/plugin-todo-backend@0.1.23

## 0.2.65

### Patch Changes

- Updated dependencies
  - @backstage/plugin-techdocs-backend@0.13.4
  - @backstage/plugin-catalog-backend@0.21.4
  - @backstage/backend-common@0.10.8
  - @backstage/catalog-client@0.7.0
  - @backstage/integration@0.7.3
  - @backstage/plugin-auth-backend@0.10.1
  - @backstage/plugin-auth-node@0.1.1
  - @backstage/plugin-permission-backend@0.5.0
  - @backstage/plugin-permission-common@0.5.0
  - @backstage/plugin-rollbar-backend@0.1.22
  - @backstage/plugin-scaffolder-backend@0.16.0
  - @backstage/backend-tasks@0.1.7
  - @backstage/catalog-model@0.10.0
  - @backstage/config@0.1.14
  - @backstage/plugin-app-backend@0.3.25
  - @backstage/plugin-azure-devops-backend@0.3.4
  - @backstage/plugin-badges-backend@0.1.19
  - @backstage/plugin-code-coverage-backend@0.1.23
  - @backstage/plugin-graphql-backend@0.1.15
  - @backstage/plugin-jenkins-backend@0.1.14
  - @backstage/plugin-kafka-backend@0.2.18
  - @backstage/plugin-kubernetes-backend@0.4.8
  - @backstage/plugin-permission-node@0.5.0
  - @backstage/plugin-proxy-backend@0.2.19
  - @backstage/plugin-scaffolder-backend-module-rails@0.3.0
  - @backstage/plugin-search-backend@0.4.3
  - @backstage/plugin-search-backend-module-elasticsearch@0.0.9
  - @backstage/plugin-search-backend-module-pg@0.2.7
  - @backstage/plugin-search-backend-node@0.4.6
  - @backstage/plugin-tech-insights-backend@0.2.5
  - @backstage/plugin-tech-insights-backend-module-jsonfc@0.1.9
  - @backstage/plugin-tech-insights-node@0.2.3
  - @backstage/plugin-todo-backend@0.1.22
  - example-app@0.2.65

## 0.2.64

### Patch Changes

- Updated dependencies
  - @backstage/catalog-client@0.6.0
  - @backstage/plugin-auth-backend@0.10.0
  - @backstage/backend-common@0.10.7
  - @backstage/backend-tasks@0.1.6
  - @backstage/plugin-app-backend@0.3.24
  - @backstage/plugin-catalog-backend@0.21.3
  - @backstage/plugin-code-coverage-backend@0.1.22
  - @backstage/plugin-scaffolder-backend@0.15.24
  - @backstage/plugin-search-backend-module-pg@0.2.6
  - @backstage/plugin-tech-insights-backend@0.2.4
  - @backstage/plugin-techdocs-backend@0.13.3
  - @backstage/plugin-auth-node@0.1.0
  - @backstage/plugin-permission-backend@0.4.3
  - @backstage/plugin-search-backend@0.4.2
  - @backstage/plugin-badges-backend@0.1.18
  - @backstage/plugin-jenkins-backend@0.1.13
  - @backstage/plugin-todo-backend@0.1.21
  - @backstage/plugin-permission-node@0.4.3
  - example-app@0.2.64
  - @backstage/plugin-azure-devops-backend@0.3.3
  - @backstage/plugin-graphql-backend@0.1.14
  - @backstage/plugin-kafka-backend@0.2.17
  - @backstage/plugin-kubernetes-backend@0.4.7
  - @backstage/plugin-proxy-backend@0.2.18
  - @backstage/plugin-rollbar-backend@0.1.21
  - @backstage/plugin-scaffolder-backend-module-rails@0.2.6
  - @backstage/plugin-tech-insights-backend-module-jsonfc@0.1.8
  - @backstage/plugin-tech-insights-node@0.2.2

## 0.2.64-next.0

### Patch Changes

- Updated dependencies
  - @backstage/plugin-auth-backend@0.10.0-next.0
  - @backstage/backend-common@0.10.7-next.0
  - @backstage/backend-tasks@0.1.6-next.0
  - @backstage/plugin-app-backend@0.3.24-next.0
  - @backstage/plugin-catalog-backend@0.21.3-next.0
  - @backstage/plugin-code-coverage-backend@0.1.22-next.0
  - @backstage/plugin-scaffolder-backend@0.15.24-next.0
  - @backstage/plugin-search-backend-module-pg@0.2.6-next.0
  - @backstage/plugin-tech-insights-backend@0.2.4-next.0
  - @backstage/plugin-techdocs-backend@0.13.3-next.0
  - example-app@0.2.64-next.0
  - @backstage/plugin-azure-devops-backend@0.3.3-next.0
  - @backstage/plugin-badges-backend@0.1.18-next.0
  - @backstage/plugin-graphql-backend@0.1.14-next.0
  - @backstage/plugin-jenkins-backend@0.1.13-next.0
  - @backstage/plugin-kafka-backend@0.2.17-next.0
  - @backstage/plugin-kubernetes-backend@0.4.7-next.0
  - @backstage/plugin-permission-backend@0.4.3-next.0
  - @backstage/plugin-permission-node@0.4.3-next.0
  - @backstage/plugin-proxy-backend@0.2.18-next.0
  - @backstage/plugin-rollbar-backend@0.1.21-next.0
  - @backstage/plugin-scaffolder-backend-module-rails@0.2.6-next.0
  - @backstage/plugin-search-backend@0.4.2-next.0
  - @backstage/plugin-tech-insights-backend-module-jsonfc@0.1.8-next.0
  - @backstage/plugin-tech-insights-node@0.2.2-next.0
  - @backstage/plugin-todo-backend@0.1.21-next.0

## 0.2.63

### Patch Changes

- Updated dependencies
  - @backstage/plugin-auth-backend@0.9.0
  - @backstage/plugin-rollbar-backend@0.1.20
  - @backstage/plugin-catalog-backend@0.21.2
  - @backstage/plugin-scaffolder-backend@0.15.23
  - @backstage/plugin-proxy-backend@0.2.17
  - @backstage/backend-common@0.10.6
  - example-app@0.2.63
  - @backstage/backend-tasks@0.1.5
  - @backstage/plugin-app-backend@0.3.23
  - @backstage/plugin-azure-devops-backend@0.3.2
  - @backstage/plugin-badges-backend@0.1.17
  - @backstage/plugin-code-coverage-backend@0.1.21
  - @backstage/plugin-graphql-backend@0.1.13
  - @backstage/plugin-jenkins-backend@0.1.12
  - @backstage/plugin-kafka-backend@0.2.16
  - @backstage/plugin-kubernetes-backend@0.4.6
  - @backstage/plugin-permission-backend@0.4.2
  - @backstage/plugin-permission-node@0.4.2
  - @backstage/plugin-scaffolder-backend-module-rails@0.2.5
  - @backstage/plugin-search-backend@0.4.1
  - @backstage/plugin-search-backend-module-pg@0.2.5
  - @backstage/plugin-tech-insights-backend@0.2.3
  - @backstage/plugin-tech-insights-backend-module-jsonfc@0.1.7
  - @backstage/plugin-tech-insights-node@0.2.1
  - @backstage/plugin-techdocs-backend@0.13.2
  - @backstage/plugin-todo-backend@0.1.20

## 0.2.63-next.1

### Patch Changes

- Updated dependencies
  - @backstage/plugin-auth-backend@0.9.0-next.1
  - @backstage/backend-common@0.10.6-next.0
  - example-app@0.2.63-next.1
  - @backstage/plugin-catalog-backend@0.21.2-next.1
  - @backstage/plugin-techdocs-backend@0.13.2-next.0
  - @backstage/backend-tasks@0.1.5-next.0
  - @backstage/plugin-app-backend@0.3.23-next.0
  - @backstage/plugin-azure-devops-backend@0.3.2-next.0
  - @backstage/plugin-badges-backend@0.1.17-next.0
  - @backstage/plugin-code-coverage-backend@0.1.21-next.0
  - @backstage/plugin-graphql-backend@0.1.13-next.0
  - @backstage/plugin-jenkins-backend@0.1.12-next.0
  - @backstage/plugin-kafka-backend@0.2.16-next.0
  - @backstage/plugin-kubernetes-backend@0.4.6-next.0
  - @backstage/plugin-permission-backend@0.4.2-next.1
  - @backstage/plugin-permission-node@0.4.2-next.1
  - @backstage/plugin-proxy-backend@0.2.17-next.1
  - @backstage/plugin-rollbar-backend@0.1.20-next.1
  - @backstage/plugin-scaffolder-backend@0.15.23-next.1
  - @backstage/plugin-scaffolder-backend-module-rails@0.2.5-next.1
  - @backstage/plugin-search-backend@0.4.1-next.1
  - @backstage/plugin-search-backend-module-pg@0.2.5-next.0
  - @backstage/plugin-tech-insights-backend@0.2.3-next.0
  - @backstage/plugin-tech-insights-backend-module-jsonfc@0.1.7-next.0
  - @backstage/plugin-tech-insights-node@0.2.1-next.0
  - @backstage/plugin-todo-backend@0.1.20-next.0

## 0.2.63-next.0

### Patch Changes

- Updated dependencies
  - @backstage/plugin-auth-backend@0.9.0-next.0
  - @backstage/plugin-rollbar-backend@0.1.20-next.0
  - @backstage/plugin-catalog-backend@0.21.2-next.0
  - @backstage/plugin-scaffolder-backend@0.15.23-next.0
  - @backstage/plugin-proxy-backend@0.2.17-next.0
  - @backstage/plugin-permission-backend@0.4.2-next.0
  - @backstage/plugin-permission-node@0.4.2-next.0
  - @backstage/plugin-search-backend@0.4.1-next.0
  - example-app@0.2.63-next.0
  - @backstage/plugin-scaffolder-backend-module-rails@0.2.5-next.0

## 0.2.62

### Patch Changes

- Updated dependencies
  - @backstage/plugin-search-backend-node@0.4.5
  - @backstage/plugin-catalog-backend@0.21.1
  - @backstage/plugin-scaffolder-backend@0.15.22
  - @backstage/plugin-kubernetes-backend@0.4.5
  - @backstage/plugin-auth-backend@0.8.0
  - @backstage/plugin-search-backend@0.4.0
  - @backstage/plugin-tech-insights-backend@0.2.2
  - @backstage/plugin-techdocs-backend@0.13.1
  - @backstage/backend-common@0.10.5
  - example-app@0.2.62
  - @backstage/plugin-permission-backend@0.4.1
  - @backstage/plugin-permission-node@0.4.1

## 0.2.61

### Patch Changes

- Updated dependencies
  - @backstage/plugin-auth-backend@0.7.0
  - @backstage/plugin-permission-backend@0.4.0
  - @backstage/plugin-catalog-backend@0.21.0
  - @backstage/plugin-kubernetes-backend@0.4.4
  - @backstage/integration@0.7.2
  - @backstage/plugin-permission-common@0.4.0
  - @backstage/plugin-search-backend@0.3.1
  - @backstage/plugin-techdocs-backend@0.13.0
  - @backstage/backend-common@0.10.4
  - @backstage/config@0.1.13
  - @backstage/plugin-app-backend@0.3.22
  - @backstage/plugin-permission-node@0.4.0
  - @backstage/plugin-scaffolder-backend@0.15.21
  - @backstage/plugin-tech-insights-backend@0.2.0
  - @backstage/plugin-tech-insights-node@0.2.0
  - @backstage/catalog-model@0.9.10
  - example-app@0.2.61
  - @backstage/backend-tasks@0.1.4
  - @backstage/catalog-client@0.5.5
  - @backstage/plugin-azure-devops-backend@0.3.1
  - @backstage/plugin-badges-backend@0.1.16
  - @backstage/plugin-code-coverage-backend@0.1.20
  - @backstage/plugin-graphql-backend@0.1.12
  - @backstage/plugin-jenkins-backend@0.1.11
  - @backstage/plugin-kafka-backend@0.2.15
  - @backstage/plugin-proxy-backend@0.2.16
  - @backstage/plugin-rollbar-backend@0.1.19
  - @backstage/plugin-scaffolder-backend-module-rails@0.2.4
  - @backstage/plugin-search-backend-module-elasticsearch@0.0.8
  - @backstage/plugin-search-backend-module-pg@0.2.4
  - @backstage/plugin-tech-insights-backend-module-jsonfc@0.1.6
  - @backstage/plugin-todo-backend@0.1.19

## 0.2.61-next.0

### Patch Changes

- Updated dependencies
  - @backstage/plugin-auth-backend@0.7.0-next.0
  - @backstage/plugin-permission-backend@0.4.0-next.0
  - @backstage/plugin-catalog-backend@0.21.0-next.0
  - @backstage/plugin-permission-common@0.4.0-next.0
  - @backstage/backend-common@0.10.4-next.0
  - @backstage/config@0.1.13-next.0
  - @backstage/plugin-app-backend@0.3.22-next.0
  - @backstage/plugin-permission-node@0.4.0-next.0
  - @backstage/plugin-tech-insights-backend@0.2.0-next.0
  - @backstage/plugin-tech-insights-node@0.2.0-next.0
  - @backstage/catalog-model@0.9.10-next.0
  - example-app@0.2.61-next.0
  - @backstage/plugin-scaffolder-backend@0.15.21-next.0
  - @backstage/backend-tasks@0.1.4-next.0
  - @backstage/catalog-client@0.5.5-next.0
  - @backstage/integration@0.7.2-next.0
  - @backstage/plugin-azure-devops-backend@0.3.1-next.0
  - @backstage/plugin-badges-backend@0.1.16-next.0
  - @backstage/plugin-code-coverage-backend@0.1.20-next.0
  - @backstage/plugin-graphql-backend@0.1.12-next.0
  - @backstage/plugin-jenkins-backend@0.1.11-next.0
  - @backstage/plugin-kafka-backend@0.2.15-next.0
  - @backstage/plugin-kubernetes-backend@0.4.4-next.0
  - @backstage/plugin-proxy-backend@0.2.16-next.0
  - @backstage/plugin-rollbar-backend@0.1.19-next.0
  - @backstage/plugin-scaffolder-backend-module-rails@0.2.4-next.0
  - @backstage/plugin-search-backend@0.3.1-next.0
  - @backstage/plugin-search-backend-module-elasticsearch@0.0.8-next.0
  - @backstage/plugin-search-backend-module-pg@0.2.4-next.0
  - @backstage/plugin-tech-insights-backend-module-jsonfc@0.1.6-next.0
  - @backstage/plugin-techdocs-backend@0.12.4-next.0
  - @backstage/plugin-todo-backend@0.1.19-next.0

## 0.2.60

### Patch Changes

- Updated dependencies
  - @backstage/config@0.1.12
  - @backstage/plugin-scaffolder-backend@0.15.20
  - @backstage/integration@0.7.1
  - @backstage/backend-common@0.10.3
  - @backstage/plugin-todo-backend@0.1.18
  - @backstage/plugin-catalog-backend@0.20.0
  - @backstage/plugin-tech-insights-backend@0.1.5
  - @backstage/plugin-permission-node@0.3.0
  - @backstage/plugin-auth-backend@0.6.2
  - @backstage/plugin-code-coverage-backend@0.1.19
  - @backstage/plugin-search-backend-node@0.4.4
  - @backstage/plugin-techdocs-backend@0.12.3
  - @backstage/plugin-tech-insights-backend-module-jsonfc@0.1.5
  - @backstage/plugin-permission-backend@0.3.0
  - @backstage/plugin-graphql-backend@0.1.11
  - @backstage/plugin-kubernetes-backend@0.4.3
  - example-app@0.2.60
  - @backstage/backend-tasks@0.1.3
  - @backstage/catalog-client@0.5.4
  - @backstage/catalog-model@0.9.9
  - @backstage/plugin-badges-backend@0.1.15
  - @backstage/plugin-kafka-backend@0.2.14
  - @backstage/plugin-permission-common@0.3.1
  - @backstage/plugin-scaffolder-backend-module-rails@0.2.3

## 0.2.59

### Patch Changes

- Updated dependencies
  - @backstage/plugin-rollbar-backend@0.1.18
  - @backstage/plugin-auth-backend@0.6.0
  - @backstage/backend-common@0.10.1
  - @backstage/plugin-app-backend@0.3.21
  - @backstage/plugin-catalog-backend@0.19.4
  - @backstage/plugin-scaffolder-backend@0.15.19
  - @backstage/integration@0.7.0
  - @backstage/plugin-techdocs-backend@0.12.2
  - @backstage/plugin-tech-insights-backend-module-jsonfc@0.1.4
  - @backstage/plugin-permission-backend@0.2.3
  - @backstage/plugin-permission-node@0.2.3
  - @backstage/plugin-code-coverage-backend@0.1.18
  - @backstage/plugin-scaffolder-backend-module-rails@0.2.2
  - @backstage/plugin-todo-backend@0.1.17

## 0.2.58

### Patch Changes

- Updated dependencies
  - @backstage/backend-common@0.10.0
  - @backstage/plugin-tech-insights-backend-module-jsonfc@0.1.3
  - @backstage/plugin-scaffolder-backend-module-rails@0.2.1
  - @backstage/catalog-client@0.5.3
  - @backstage/plugin-rollbar-backend@0.1.17
  - @backstage/plugin-auth-backend@0.5.2
  - @backstage/plugin-permission-common@0.3.0
  - @backstage/plugin-search-backend@0.3.0
  - @backstage/plugin-techdocs-backend@0.12.1
  - @backstage/plugin-jenkins-backend@0.1.10
  - @backstage/plugin-permission-node@0.2.2
  - example-app@0.2.58
  - @backstage/plugin-app-backend@0.3.20
  - @backstage/plugin-azure-devops-backend@0.2.6
  - @backstage/plugin-badges-backend@0.1.14
  - @backstage/plugin-catalog-backend@0.19.3
  - @backstage/plugin-code-coverage-backend@0.1.17
  - @backstage/plugin-graphql-backend@0.1.10
  - @backstage/plugin-kafka-backend@0.2.13
  - @backstage/plugin-kubernetes-backend@0.4.1
  - @backstage/plugin-permission-backend@0.2.2
  - @backstage/plugin-proxy-backend@0.2.15
  - @backstage/plugin-scaffolder-backend@0.15.18
  - @backstage/plugin-search-backend-module-pg@0.2.3
  - @backstage/plugin-tech-insights-backend@0.1.4
  - @backstage/plugin-tech-insights-node@0.1.2
  - @backstage/plugin-todo-backend@0.1.16

## 0.2.57

### Patch Changes

- Updated dependencies
  - @backstage/plugin-search-backend-module-elasticsearch@0.0.7
  - @backstage/plugin-catalog-backend@0.19.2
  - @backstage/plugin-scaffolder-backend@0.15.17
  - @backstage/backend-common@0.9.14
  - @backstage/plugin-azure-devops-backend@0.2.5
  - @backstage/plugin-auth-backend@0.5.1
  - @backstage/catalog-model@0.9.8
  - example-app@0.2.57

## 0.2.56

### Patch Changes

- Updated dependencies
  - @backstage/plugin-auth-backend@0.5.0
  - @backstage/plugin-scaffolder-backend@0.15.16
  - @backstage/plugin-kubernetes-backend@0.4.0
  - @backstage/backend-common@0.9.13
  - @backstage/plugin-catalog-backend@0.19.1
  - @backstage/plugin-search-backend@0.2.8
  - @backstage/plugin-search-backend-module-elasticsearch@0.0.6
  - @backstage/plugin-search-backend-module-pg@0.2.2
  - @backstage/plugin-techdocs-backend@0.12.0
  - @backstage/plugin-todo-backend@0.1.15
  - @backstage/plugin-scaffolder-backend-module-rails@0.2.0
  - @backstage/plugin-azure-devops-backend@0.2.4
  - example-app@0.2.56

## 0.2.55

### Patch Changes

- Updated dependencies
  - @backstage/integration@0.6.10
  - @backstage/plugin-scaffolder-backend@0.15.15
  - @backstage/plugin-auth-backend@0.4.10
  - @backstage/plugin-kubernetes-backend@0.3.20
  - @backstage/plugin-badges-backend@0.1.13
  - @backstage/plugin-catalog-backend@0.19.0
  - @backstage/plugin-code-coverage-backend@0.1.16
  - @backstage/plugin-jenkins-backend@0.1.9
  - @backstage/plugin-tech-insights-backend@0.1.3
  - @backstage/plugin-techdocs-backend@0.11.0
  - @backstage/plugin-todo-backend@0.1.14
  - @backstage/backend-common@0.9.12
  - @backstage/plugin-azure-devops-backend@0.2.3
  - @backstage/plugin-tech-insights-backend-module-jsonfc@0.1.2
  - @backstage/plugin-tech-insights-node@0.1.1
  - example-app@0.2.55

## 0.2.54

### Patch Changes

- Updated dependencies
  - @backstage/plugin-kubernetes-backend@0.3.19
  - @backstage/plugin-tech-insights-backend@0.1.2
  - @backstage/plugin-tech-insights-backend-module-jsonfc@0.1.1
  - @backstage/plugin-auth-backend@0.4.9
  - @backstage/plugin-scaffolder-backend@0.15.14
  - @backstage/plugin-catalog-backend@0.18.0
  - @backstage/plugin-kafka-backend@0.2.12
  - @backstage/backend-common@0.9.11
  - @backstage/plugin-azure-devops-backend@0.2.2
  - @backstage/plugin-badges-backend@0.1.12
  - @backstage/plugin-code-coverage-backend@0.1.15
  - @backstage/plugin-jenkins-backend@0.1.8
  - @backstage/plugin-proxy-backend@0.2.14
  - @backstage/plugin-rollbar-backend@0.1.16
  - @backstage/plugin-search-backend@0.2.7
  - @backstage/plugin-techdocs-backend@0.10.9

## 0.2.52

### Patch Changes

- Updated dependencies
  - @backstage/backend-common@0.9.9
  - @backstage/plugin-jenkins-backend@0.1.7
  - @backstage/plugin-search-backend-module-elasticsearch@0.0.5
  - @backstage/plugin-scaffolder-backend@0.15.12
  - @backstage/plugin-azure-devops-backend@0.2.0
  - @backstage/catalog-client@0.5.1
  - @backstage/plugin-auth-backend@0.4.7
  - @backstage/plugin-catalog-backend@0.17.3
  - @backstage/plugin-scaffolder-backend-module-rails@0.1.7

## 0.2.50

### Patch Changes

- Updated dependencies
  - @backstage/plugin-auth-backend@0.4.4
  - @backstage/integration@0.6.8
  - @backstage/plugin-scaffolder-backend@0.15.8
  - @backstage/plugin-catalog-backend@0.17.0
  - @backstage/plugin-azure-devops-backend@0.1.2
  - @backstage/plugin-code-coverage-backend@0.1.13
  - @backstage/plugin-kubernetes-backend@0.3.17
  - example-app@0.2.50

## 0.2.49

### Patch Changes

- Updated dependencies
  - @backstage/plugin-catalog-backend@0.16.0
  - @backstage/catalog-model@0.9.4
  - @backstage/plugin-proxy-backend@0.2.13
  - @backstage/plugin-auth-backend@0.4.3
  - @backstage/backend-common@0.9.6
  - @backstage/catalog-client@0.5.0
  - @backstage/integration@0.6.7
  - @backstage/plugin-scaffolder-backend@0.15.7
  - example-app@0.2.49
  - @backstage/plugin-badges-backend@0.1.11
  - @backstage/plugin-code-coverage-backend@0.1.12
  - @backstage/plugin-jenkins-backend@0.1.6
  - @backstage/plugin-techdocs-backend@0.10.4
  - @backstage/plugin-todo-backend@0.1.13

## 0.2.48

### Patch Changes

- Updated dependencies
  - @backstage/backend-common@0.9.5
  - @backstage/plugin-catalog-backend@0.15.0
  - @backstage/plugin-azure-devops-backend@0.1.1
  - @backstage/integration@0.6.6
  - @backstage/plugin-auth-backend@0.4.2
  - example-app@0.2.48

## 0.2.47

### Patch Changes

- Updated dependencies
  - @backstage/plugin-catalog-backend@0.14.0
  - @backstage/integration@0.6.5
  - @backstage/catalog-client@0.4.0
  - @backstage/catalog-model@0.9.3
  - @backstage/backend-common@0.9.4
  - @backstage/config@0.1.10
  - @backstage/plugin-kafka-backend@0.2.10
  - @backstage/plugin-kubernetes-backend@0.3.16
  - @backstage/plugin-rollbar-backend@0.1.15
  - @backstage/plugin-search-backend-module-pg@0.2.1
  - example-app@0.2.47
  - @backstage/plugin-auth-backend@0.4.1
  - @backstage/plugin-badges-backend@0.1.10
  - @backstage/plugin-code-coverage-backend@0.1.11
  - @backstage/plugin-jenkins-backend@0.1.5
  - @backstage/plugin-scaffolder-backend@0.15.6
  - @backstage/plugin-techdocs-backend@0.10.3
  - @backstage/plugin-todo-backend@0.1.12

## 0.2.46

### Patch Changes

- Updated dependencies
  - @backstage/plugin-auth-backend@0.4.0
  - @backstage/plugin-scaffolder-backend@0.15.5
  - @backstage/backend-common@0.9.3
  - @backstage/plugin-catalog-backend@0.13.8
  - @backstage/plugin-techdocs-backend@0.10.2
  - @backstage/integration@0.6.4
  - @backstage/plugin-search-backend-module-elasticsearch@0.0.4
  - example-app@0.2.46

## 0.2.44

### Patch Changes

- Updated dependencies
  - @backstage/plugin-catalog-backend@0.13.6
  - @backstage/plugin-scaffolder-backend@0.15.3
  - @backstage/plugin-techdocs-backend@0.10.1
  - @backstage/plugin-auth-backend@0.3.24
  - @backstage/integration@0.6.3
  - @backstage/plugin-search-backend@0.2.6
  - @backstage/plugin-search-backend-module-elasticsearch@0.0.3
  - @backstage/plugin-search-backend-module-pg@0.2.0
  - @backstage/plugin-search-backend-node@0.4.2
  - @backstage/catalog-model@0.9.1
  - @backstage/backend-common@0.9.1
  - example-app@0.2.44

## 0.2.43

### Patch Changes

- Updated dependencies
  - @backstage/backend-common@0.9.0
  - @backstage/plugin-catalog-backend@0.13.5
  - @backstage/plugin-search-backend-module-pg@0.1.3
  - @backstage/plugin-auth-backend@0.3.23
  - @backstage/plugin-scaffolder-backend@0.15.2
  - @backstage/integration@0.6.2
  - @backstage/config@0.1.8
  - @backstage/plugin-kubernetes-backend@0.3.15
  - @backstage/plugin-techdocs-backend@0.10.0
  - @backstage/plugin-jenkins-backend@0.1.4
  - @backstage/plugin-app-backend@0.3.16
  - @backstage/plugin-badges-backend@0.1.9
  - @backstage/plugin-code-coverage-backend@0.1.10
  - @backstage/plugin-graphql-backend@0.1.9
  - @backstage/plugin-kafka-backend@0.2.9
  - @backstage/plugin-proxy-backend@0.2.12
  - @backstage/plugin-rollbar-backend@0.1.14
  - @backstage/plugin-scaffolder-backend-module-rails@0.1.5
  - @backstage/plugin-search-backend@0.2.5
  - @backstage/plugin-todo-backend@0.1.11
  - example-app@0.2.43

## 0.2.41

### Patch Changes

- Updated dependencies
  - @backstage/plugin-auth-backend@0.3.20
  - @backstage/integration@0.6.0
  - @backstage/plugin-scaffolder-backend@0.15.0
  - @backstage/backend-common@0.8.9
  - @backstage/plugin-kubernetes-backend@0.3.14
  - @backstage/plugin-search-backend-module-elasticsearch@0.0.2
  - @backstage/plugin-search-backend-module-pg@0.1.1
  - @backstage/plugin-catalog-backend@0.13.2
  - @backstage/plugin-code-coverage-backend@0.1.9
  - @backstage/plugin-scaffolder-backend-module-rails@0.1.4
  - @backstage/plugin-techdocs-backend@0.9.2
  - @backstage/plugin-todo-backend@0.1.9
  - example-app@0.2.41

## 0.2.38

### Patch Changes

- Updated dependencies
  - @backstage/plugin-kubernetes-backend@0.3.11
  - @backstage/catalog-client@0.3.17
  - @backstage/plugin-auth-backend@0.3.18
  - @backstage/plugin-jenkins-backend@0.1.2
  - @backstage/backend-common@0.8.7
  - @backstage/plugin-techdocs-backend@0.9.0
  - @backstage/plugin-scaffolder-backend@0.14.1

## 0.2.37

### Patch Changes

- Updated dependencies
  - @backstage/backend-common@0.8.6
  - @backstage/plugin-scaffolder-backend@0.14.0
  - @backstage/plugin-catalog-backend@0.13.0
  - @backstage/plugin-auth-backend@0.3.17
  - @backstage/plugin-scaffolder-backend-module-rails@0.1.3
  - @backstage/plugin-search-backend-node@0.4.0
  - @backstage/plugin-techdocs-backend@0.8.7
  - @backstage/plugin-app-backend@0.3.15
  - @backstage/plugin-kubernetes-backend@0.3.10
  - @backstage/plugin-rollbar-backend@0.1.13
  - example-app@0.2.37
  - @backstage/plugin-search-backend@0.2.3

## 0.2.36

### Patch Changes

- Updated dependencies
  - @backstage/integration@0.5.8
  - @backstage/plugin-scaffolder-backend@0.13.0
  - @backstage/catalog-model@0.9.0
  - @backstage/plugin-catalog-backend@0.12.0
  - @backstage/backend-common@0.8.5
  - @backstage/plugin-search-backend-node@0.3.0
  - example-app@0.2.36
  - @backstage/plugin-scaffolder-backend-module-rails@0.1.2
  - @backstage/catalog-client@0.3.16
  - @backstage/plugin-auth-backend@0.3.16
  - @backstage/plugin-badges-backend@0.1.8
  - @backstage/plugin-code-coverage-backend@0.1.8
  - @backstage/plugin-kafka-backend@0.2.8
  - @backstage/plugin-kubernetes-backend@0.3.9
  - @backstage/plugin-techdocs-backend@0.8.6
  - @backstage/plugin-todo-backend@0.1.8
  - @backstage/plugin-search-backend@0.2.2

## 0.2.35

### Patch Changes

- Updated dependencies
  - @backstage/plugin-scaffolder-backend@0.12.4
  - @backstage/backend-common@0.8.4
  - @backstage/plugin-auth-backend@0.3.15
  - @backstage/plugin-catalog-backend@0.11.0
  - @backstage/plugin-techdocs-backend@0.8.5
  - @backstage/catalog-client@0.3.15
  - @backstage/plugin-kafka-backend@0.2.7

## 0.2.32

### Patch Changes

- Updated dependencies [9c63be545]
- Updated dependencies [92963779b]
- Updated dependencies [27a9b503a]
- Updated dependencies [66c6bfebd]
- Updated dependencies [55a253de2]
- Updated dependencies [70bc30c5b]
- Updated dependencies [db1c8f93b]
- Updated dependencies [5aff84759]
- Updated dependencies [f26e6008f]
- Updated dependencies [eda9dbd5f]
- Updated dependencies [4f8cf50fe]
- Updated dependencies [875809a59]
  - @backstage/plugin-catalog-backend@0.10.2
  - @backstage/backend-common@0.8.2
  - @backstage/catalog-model@0.8.2
  - @backstage/plugin-scaffolder-backend@0.12.0
  - @backstage/catalog-client@0.3.13
  - @backstage/plugin-search-backend-node@0.2.0
  - @backstage/plugin-search-backend@0.2.0
  - @backstage/plugin-proxy-backend@0.2.9
  - example-app@0.2.32

## 0.2.30

### Patch Changes

- Updated dependencies [0fd4ea443]
- Updated dependencies [add62a455]
- Updated dependencies [260aaa684]
- Updated dependencies [704875e26]
  - @backstage/plugin-catalog-backend@0.10.0
  - @backstage/catalog-client@0.3.12
  - @backstage/catalog-model@0.8.0
  - @backstage/plugin-scaffolder-backend@0.11.4
  - example-app@0.2.30
  - @backstage/plugin-auth-backend@0.3.12
  - @backstage/plugin-badges-backend@0.1.6
  - @backstage/plugin-code-coverage-backend@0.1.6
  - @backstage/plugin-kafka-backend@0.2.6
  - @backstage/plugin-kubernetes-backend@0.3.8
  - @backstage/plugin-techdocs-backend@0.8.2
  - @backstage/plugin-todo-backend@0.1.6

## 0.2.28

### Patch Changes

- Updated dependencies [062bbf90f]
- Updated dependencies [22fd8ce2a]
- Updated dependencies [10c008a3a]
- Updated dependencies [82ca1ac22]
- Updated dependencies [f9fb4a205]
- Updated dependencies [9a207f052]
- Updated dependencies [16be1d093]
- Updated dependencies [fd39d4662]
- Updated dependencies [f9f9d633d]
  - @backstage/plugin-scaffolder-backend@0.11.1
  - @backstage/backend-common@0.8.0
  - @backstage/catalog-model@0.7.9
  - @backstage/plugin-catalog-backend@0.9.0
  - @backstage/plugin-kubernetes-backend@0.3.7
  - example-app@0.2.28
  - @backstage/plugin-app-backend@0.3.13
  - @backstage/plugin-auth-backend@0.3.10
  - @backstage/plugin-badges-backend@0.1.4
  - @backstage/plugin-code-coverage-backend@0.1.5
  - @backstage/plugin-graphql-backend@0.1.8
  - @backstage/plugin-kafka-backend@0.2.5
  - @backstage/plugin-proxy-backend@0.2.8
  - @backstage/plugin-rollbar-backend@0.1.11
  - @backstage/plugin-search-backend@0.1.5
  - @backstage/plugin-techdocs-backend@0.8.1
  - @backstage/plugin-todo-backend@0.1.5

## 0.2.27

### Patch Changes

- Updated dependencies [e0bfd3d44]
- Updated dependencies [e0bfd3d44]
- Updated dependencies [e0bfd3d44]
- Updated dependencies [38ca05168]
- Updated dependencies [b219821a0]
- Updated dependencies [69eefb5ae]
- Updated dependencies [f53fba29f]
- Updated dependencies [75c8cec39]
- Updated dependencies [227439a72]
- Updated dependencies [cdb3426e5]
- Updated dependencies [d8b81fd28]
- Updated dependencies [d1b1306d9]
  - @backstage/plugin-scaffolder-backend@0.11.0
  - @backstage/backend-common@0.7.0
  - @backstage/plugin-techdocs-backend@0.8.0
  - @backstage/plugin-catalog-backend@0.8.2
  - @backstage/plugin-kubernetes-backend@0.3.6
  - @backstage/plugin-proxy-backend@0.2.7
  - @backstage/catalog-model@0.7.8
  - @backstage/config@0.1.5
  - @backstage/catalog-client@0.3.11
  - example-app@0.2.27
  - @backstage/plugin-app-backend@0.3.12
  - @backstage/plugin-auth-backend@0.3.9
  - @backstage/plugin-badges-backend@0.1.3
  - @backstage/plugin-code-coverage-backend@0.1.4
  - @backstage/plugin-graphql-backend@0.1.7
  - @backstage/plugin-kafka-backend@0.2.4
  - @backstage/plugin-rollbar-backend@0.1.10
  - @backstage/plugin-search-backend@0.1.4
  - @backstage/plugin-todo-backend@0.1.4

## 0.2.25

### Patch Changes

- Updated dependencies [b9b2b4b76]
- Updated dependencies [84c54474d]
- Updated dependencies [49574a8a3]
- Updated dependencies [d367f63b5]
- Updated dependencies [5fe62f124]
- Updated dependencies [09b5fcf2e]
- Updated dependencies [55b2fc0c0]
- Updated dependencies [c42cd1daa]
- Updated dependencies [b42531cfe]
- Updated dependencies [c2306f898]
  - @backstage/plugin-search-backend@0.1.3
  - @backstage/plugin-search-backend-node@0.1.3
  - @backstage/plugin-scaffolder-backend@0.10.0
  - @backstage/plugin-rollbar-backend@0.1.9
  - @backstage/backend-common@0.6.3
  - @backstage/plugin-catalog-backend@0.8.0
  - @backstage/plugin-code-coverage-backend@0.1.2
  - @backstage/plugin-kubernetes-backend@0.3.5
  - example-app@0.2.25

## 0.2.22

### Patch Changes

- Updated dependencies [f03a52f5b]
- Updated dependencies [676ede643]
- Updated dependencies [1ac6a5233]
- Updated dependencies [2ab6f3ff0]
- Updated dependencies [0d55dcc74]
- Updated dependencies [29e1789e1]
- Updated dependencies [f1b2c1d2c]
- Updated dependencies [60e463c8d]
- Updated dependencies [676ede643]
- Updated dependencies [b196a4569]
- Updated dependencies [8488a1a96]
- Updated dependencies [37e3a69f5]
- Updated dependencies [6b2d54fd6]
- Updated dependencies [44590510d]
- Updated dependencies [164cc4c53]
  - @backstage/plugin-kafka-backend@0.2.3
  - @backstage/plugin-catalog-backend@0.7.0
  - @backstage/plugin-kubernetes-backend@0.3.3
  - @backstage/plugin-scaffolder-backend@0.9.4
  - @backstage/plugin-auth-backend@0.3.7
  - @backstage/catalog-client@0.3.9
  - @backstage/plugin-todo-backend@0.1.3
  - @backstage/catalog-model@0.7.5
  - @backstage/backend-common@0.6.1

## 0.2.21

### Patch Changes

- Updated dependencies [a2a3c7803]
- Updated dependencies [9f2e51e89]
- Updated dependencies [4d248725e]
- Updated dependencies [aaeb7ecf3]
- Updated dependencies [449776cd6]
- Updated dependencies [91e87c055]
- Updated dependencies [36d933ec5]
- Updated dependencies [113d3d59e]
- Updated dependencies [f47e11427]
- Updated dependencies [c862b3f36]
  - @backstage/plugin-kubernetes-backend@0.3.2
  - @backstage/plugin-scaffolder-backend@0.9.3
  - @backstage/plugin-search-backend@0.1.2
  - @backstage/plugin-search-backend-node@0.1.2
  - @backstage/plugin-techdocs-backend@0.7.0
  - @backstage/plugin-auth-backend@0.3.6
  - @backstage/plugin-todo-backend@0.1.2
  - @backstage/plugin-catalog-backend@0.6.7
  - example-app@0.2.21

## 0.2.20

### Patch Changes

- Updated dependencies [010aed784]
- Updated dependencies [8686eb38c]
- Updated dependencies [e7baa0d2e]
- Updated dependencies [8b4f7e42a]
- Updated dependencies [8686eb38c]
- Updated dependencies [0434853a5]
- Updated dependencies [4bc98a5b9]
- Updated dependencies [d2f4efc5d]
- Updated dependencies [8686eb38c]
- Updated dependencies [424742dc1]
- Updated dependencies [1f98a6ff8]
- Updated dependencies [8b5e59750]
- Updated dependencies [8686eb38c]
  - @backstage/plugin-catalog-backend@0.6.6
  - @backstage/catalog-client@0.3.8
  - @backstage/plugin-techdocs-backend@0.6.5
  - @backstage/plugin-scaffolder-backend@0.9.2
  - @backstage/backend-common@0.6.0
  - @backstage/config@0.1.4
  - @backstage/plugin-auth-backend@0.3.5
  - @backstage/plugin-kubernetes-backend@0.3.1
  - example-app@0.2.20
  - @backstage/plugin-app-backend@0.3.10
  - @backstage/plugin-graphql-backend@0.1.6
  - @backstage/plugin-kafka-backend@0.2.2
  - @backstage/plugin-proxy-backend@0.2.6
  - @backstage/plugin-rollbar-backend@0.1.8
  - @backstage/plugin-todo-backend@0.1.1

## 0.2.19

### Patch Changes

- Updated dependencies [5d7834baf]
- Updated dependencies [9ef5a126d]
- Updated dependencies [d7245b733]
- Updated dependencies [393b623ae]
- Updated dependencies [d7245b733]
- Updated dependencies [0b42fff22]
- Updated dependencies [0b42fff22]
- Updated dependencies [2ef5bc7ea]
- Updated dependencies [c532c1682]
- Updated dependencies [761698831]
- Updated dependencies [aa095e469]
- Updated dependencies [761698831]
- Updated dependencies [f98f212e4]
- Updated dependencies [9581ff0b4]
- Updated dependencies [93c62c755]
- Updated dependencies [02d78290a]
- Updated dependencies [a501128db]
- Updated dependencies [8de9963f0]
- Updated dependencies [5f1b7ea35]
- Updated dependencies [2e57922de]
- Updated dependencies [e2c1b3fb6]
  - @backstage/plugin-kubernetes-backend@0.3.0
  - @backstage/plugin-catalog-backend@0.6.5
  - @backstage/backend-common@0.5.6
  - @backstage/plugin-app-backend@0.3.9
  - @backstage/plugin-scaffolder-backend@0.9.1
  - @backstage/catalog-model@0.7.4
  - @backstage/catalog-client@0.3.7
  - @backstage/plugin-techdocs-backend@0.6.4
  - @backstage/plugin-auth-backend@0.3.4
  - example-app@0.2.19

## 0.2.18

### Patch Changes

- Updated dependencies [12d8f27a6]
- Updated dependencies [52b5bc3e2]
- Updated dependencies [ecdd407b1]
- Updated dependencies [4fbc9df79]
- Updated dependencies [12d8f27a6]
- Updated dependencies [497859088]
- Updated dependencies [1987c9341]
- Updated dependencies [f31b76b44]
- Updated dependencies [15eee03bc]
- Updated dependencies [f43192207]
- Updated dependencies [8adb48df4]
- Updated dependencies [e3adec2bd]
- Updated dependencies [9ce68b677]
- Updated dependencies [8106c9528]
- Updated dependencies [d0ed25196]
- Updated dependencies [96ccc8f69]
- Updated dependencies [3af994c81]
  - @backstage/plugin-scaffolder-backend@0.9.0
  - @backstage/plugin-techdocs-backend@0.6.3
  - @backstage/plugin-catalog-backend@0.6.4
  - @backstage/plugin-kafka-backend@0.2.1
  - @backstage/catalog-model@0.7.3
  - @backstage/backend-common@0.5.5
  - @backstage/plugin-proxy-backend@0.2.5
  - @backstage/plugin-auth-backend@0.3.3
  - @backstage/plugin-kubernetes-backend@0.2.8
  - example-app@0.2.18

## 0.2.17

### Patch Changes

- Updated dependencies [a70af22a2]
- Updated dependencies [ec504e7b4]
- Updated dependencies [a5f42cf66]
- Updated dependencies [f37992797]
- Updated dependencies [bad21a085]
- Updated dependencies [1c06cb312]
- Updated dependencies [2499f6cde]
- Updated dependencies [a1f5e6545]
  - @backstage/plugin-kubernetes-backend@0.2.7
  - @backstage/plugin-auth-backend@0.3.2
  - @backstage/plugin-scaffolder-backend@0.8.0
  - @backstage/plugin-techdocs-backend@0.6.2
  - @backstage/catalog-model@0.7.2
  - @backstage/plugin-app-backend@0.3.8
  - @backstage/plugin-catalog-backend@0.6.3
  - @backstage/config@0.1.3
  - example-app@0.2.17

## 0.2.15

### Patch Changes

- Updated dependencies [1deb31141]
- Updated dependencies [6ed2b47d6]
- Updated dependencies [77ad0003a]
- Updated dependencies [d2441aee3]
- Updated dependencies [727f0deec]
- Updated dependencies [fb53eb7cb]
- Updated dependencies [07bafa248]
- Updated dependencies [ffffea8e6]
- Updated dependencies [f3fbfb452]
- Updated dependencies [615103a63]
- Updated dependencies [84364b35c]
- Updated dependencies [82b2c11b6]
- Updated dependencies [965e200c6]
- Updated dependencies [5a5163519]
- Updated dependencies [82b2c11b6]
- Updated dependencies [08142b256]
- Updated dependencies [08142b256]
  - @backstage/plugin-auth-backend@0.3.0
  - @backstage/plugin-scaffolder-backend@0.7.0
  - @backstage/plugin-catalog-backend@0.6.1
  - @backstage/plugin-app-backend@0.3.7
  - example-app@0.2.15
  - @backstage/backend-common@0.5.3
  - @backstage/plugin-techdocs-backend@0.6.0

## 0.2.14

### Patch Changes

- Updated dependencies [c777df180]
- Updated dependencies [2430ee7c2]
- Updated dependencies [3149bfe63]
- Updated dependencies [6e612ce25]
- Updated dependencies [e44925723]
- Updated dependencies [9d6ef14bc]
- Updated dependencies [a26668913]
- Updated dependencies [025e122c3]
- Updated dependencies [e9aab60c7]
- Updated dependencies [24e47ef1e]
- Updated dependencies [7881f2117]
- Updated dependencies [529d16d27]
- Updated dependencies [cdea0baf1]
- Updated dependencies [11cb5ef94]
  - @backstage/plugin-techdocs-backend@0.5.5
  - @backstage/backend-common@0.5.2
  - @backstage/plugin-catalog-backend@0.6.0
  - @backstage/catalog-model@0.7.1
  - example-app@0.2.14
  - @backstage/plugin-scaffolder-backend@0.6.0
  - @backstage/plugin-app-backend@0.3.6

## 0.2.13

### Patch Changes

- Updated dependencies [26a3a6cf0]
- Updated dependencies [681111228]
- Updated dependencies [664dd08c9]
- Updated dependencies [9dd057662]
- Updated dependencies [234e7d985]
- Updated dependencies [d7b1d317f]
- Updated dependencies [a91aa6bf2]
- Updated dependencies [39b05b9ae]
- Updated dependencies [4eaa06057]
  - @backstage/backend-common@0.5.1
  - @backstage/plugin-scaffolder-backend@0.5.2
  - @backstage/plugin-kubernetes-backend@0.2.6
  - @backstage/plugin-catalog-backend@0.5.5
  - @backstage/plugin-kafka-backend@0.2.0
  - @backstage/plugin-auth-backend@0.2.12
  - example-app@0.2.13
  - @backstage/plugin-app-backend@0.3.5

## 0.2.12

### Patch Changes

- Updated dependencies [def2307f3]
- Updated dependencies [d54857099]
- Updated dependencies [0b135e7e0]
- Updated dependencies [318a6af9f]
- Updated dependencies [294a70cab]
- Updated dependencies [ac7be581a]
- Updated dependencies [0ea032763]
- Updated dependencies [5345a1f98]
- Updated dependencies [ed6baab66]
- Updated dependencies [ad838c02f]
- Updated dependencies [a5e27d5c1]
- Updated dependencies [0643a3336]
- Updated dependencies [a2291d7cc]
- Updated dependencies [f9ba00a1c]
- Updated dependencies [09a370426]
- Updated dependencies [a93f42213]
  - @backstage/catalog-model@0.7.0
  - @backstage/plugin-catalog-backend@0.5.4
  - @backstage/plugin-kubernetes-backend@0.2.5
  - @backstage/backend-common@0.5.0
  - @backstage/plugin-scaffolder-backend@0.5.0
  - @backstage/plugin-techdocs-backend@0.5.4
  - @backstage/plugin-auth-backend@0.2.11
  - example-app@0.2.12
  - @backstage/plugin-kafka-backend@0.1.1
  - @backstage/plugin-app-backend@0.3.4
  - @backstage/plugin-graphql-backend@0.1.5
  - @backstage/plugin-proxy-backend@0.2.4
  - @backstage/plugin-rollbar-backend@0.1.7

## 0.2.11

### Patch Changes

- cc068c0d6: Bump the gitbeaker dependencies to 28.x.

  To update your own installation, go through the `package.json` files of all of
  your packages, and ensure that all dependencies on `@gitbeaker/node` or
  `@gitbeaker/core` are at version `^28.0.2`. Then run `yarn install` at the root
  of your repo.

- Updated dependencies [68ad5af51]
- Updated dependencies [5a9a7e7c2]
- Updated dependencies [f3b064e1c]
- Updated dependencies [94fdf4955]
- Updated dependencies [cc068c0d6]
- Updated dependencies [ade6b3bdf]
- Updated dependencies [468579734]
- Updated dependencies [cb7af51e7]
- Updated dependencies [abbee6fff]
- Updated dependencies [147fadcb9]
- Updated dependencies [711ba55a2]
  - @backstage/plugin-techdocs-backend@0.5.3
  - @backstage/plugin-kubernetes-backend@0.2.4
  - @backstage/catalog-model@0.6.1
  - @backstage/plugin-catalog-backend@0.5.3
  - @backstage/plugin-scaffolder-backend@0.4.1
  - @backstage/plugin-auth-backend@0.2.10
  - @backstage/backend-common@0.4.3

## 0.2.10

### Patch Changes

- Updated dependencies [5eb8c9b9e]
- Updated dependencies [7e3451700]
  - @backstage/plugin-scaffolder-backend@0.4.0

## 0.2.8

### Patch Changes

- 7cfcd58ee: use node 14 for backend Dockerfile
- Updated dependencies [19554f6d6]
- Updated dependencies [33a82a713]
- Updated dependencies [5de26b9a6]
- Updated dependencies [30d6c78fb]
- Updated dependencies [5084e5039]
- Updated dependencies [a8573e53b]
- Updated dependencies [aed8f7f12]
  - @backstage/plugin-scaffolder-backend@0.3.6
  - @backstage/plugin-catalog-backend@0.5.1
  - @backstage/plugin-techdocs-backend@0.5.0
  - example-app@0.2.8

## 0.2.7

### Patch Changes

- Updated dependencies [c6eeefa35]
- Updated dependencies [fb386b760]
- Updated dependencies [c911061b7]
- Updated dependencies [7c3ffc0cd]
- Updated dependencies [dae4f3983]
- Updated dependencies [7b15cc271]
- Updated dependencies [e7496dc3e]
- Updated dependencies [1d1c2860f]
- Updated dependencies [0e6298f7e]
- Updated dependencies [8dd0a906d]
- Updated dependencies [4eafdec4a]
- Updated dependencies [6b37c95bf]
- Updated dependencies [8c31c681c]
- Updated dependencies [7b98e7fee]
- Updated dependencies [ac3560b42]
- Updated dependencies [94c65a9d4]
- Updated dependencies [0097057ed]
  - @backstage/plugin-catalog-backend@0.5.0
  - @backstage/catalog-model@0.6.0
  - @backstage/plugin-techdocs-backend@0.4.0
  - @backstage/plugin-auth-backend@0.2.7
  - @backstage/backend-common@0.4.1
  - @backstage/plugin-scaffolder-backend@0.3.5
  - example-app@0.2.7
  - @backstage/plugin-kubernetes-backend@0.2.3

## 0.2.6

### Patch Changes

- 1e22f8e0b: Unify `dockerode` library and type dependency versions
- Updated dependencies [6e8bb3ac0]
- Updated dependencies [e708679d7]
- Updated dependencies [047c018c9]
- Updated dependencies [38e24db00]
- Updated dependencies [e3bd9fc2f]
- Updated dependencies [12bbd748c]
- Updated dependencies [38d63fbe1]
- Updated dependencies [1e22f8e0b]
- Updated dependencies [83b6e0c1f]
- Updated dependencies [e3bd9fc2f]
  - @backstage/plugin-catalog-backend@0.4.0
  - @backstage/backend-common@0.4.0
  - @backstage/config@0.1.2
  - @backstage/plugin-scaffolder-backend@0.3.4
  - @backstage/plugin-techdocs-backend@0.3.2
  - @backstage/catalog-model@0.5.0
  - example-app@0.2.6
  - @backstage/plugin-app-backend@0.3.3
  - @backstage/plugin-auth-backend@0.2.6
  - @backstage/plugin-graphql-backend@0.1.4
  - @backstage/plugin-kubernetes-backend@0.2.2
  - @backstage/plugin-proxy-backend@0.2.3
  - @backstage/plugin-rollbar-backend@0.1.5

## 0.2.5

### Patch Changes

- Updated dependencies [ae95c7ff3]
- Updated dependencies [b4488ddb0]
- Updated dependencies [612368274]
- Updated dependencies [6a6c7c14e]
- Updated dependencies [08835a61d]
- Updated dependencies [a9fd599f7]
- Updated dependencies [e42402b47]
- Updated dependencies [bcc211a08]
- Updated dependencies [3619ea4c4]
  - @backstage/plugin-techdocs-backend@0.3.1
  - @backstage/plugin-catalog-backend@0.3.0
  - @backstage/backend-common@0.3.3
  - @backstage/plugin-proxy-backend@0.2.2
  - @backstage/catalog-model@0.4.0
  - @backstage/plugin-kubernetes-backend@0.2.1
  - @backstage/plugin-app-backend@0.3.2
  - example-app@0.2.5
  - @backstage/plugin-auth-backend@0.2.5
  - @backstage/plugin-scaffolder-backend@0.3.3

## 0.2.4

### Patch Changes

- Updated dependencies [50eff1d00]
- Updated dependencies [ff1301d28]
- Updated dependencies [4b53294a6]
- Updated dependencies [3aa7efb3f]
- Updated dependencies [1ec19a3f4]
- Updated dependencies [ab94c9542]
- Updated dependencies [3a201c5d5]
- Updated dependencies [2daf18e80]
- Updated dependencies [069cda35f]
- Updated dependencies [b3d4e4e57]
- Updated dependencies [700a212b4]
  - @backstage/plugin-auth-backend@0.2.4
  - @backstage/plugin-app-backend@0.3.1
  - @backstage/plugin-techdocs-backend@0.3.0
  - @backstage/backend-common@0.3.2
  - @backstage/plugin-catalog-backend@0.2.3
  - @backstage/catalog-model@0.3.1
  - @backstage/plugin-rollbar-backend@0.1.4
  - example-app@0.2.4

## 0.2.3

### Patch Changes

- Updated dependencies [1166fcc36]
- Updated dependencies [bff3305aa]
- Updated dependencies [0c2121240]
- Updated dependencies [ef2831dde]
- Updated dependencies [1185919f3]
- Updated dependencies [475fc0aaa]
- Updated dependencies [b47dce06f]
- Updated dependencies [5a1d8dca3]
  - @backstage/catalog-model@0.3.0
  - @backstage/plugin-kubernetes-backend@0.2.0
  - @backstage/backend-common@0.3.1
  - @backstage/plugin-catalog-backend@0.2.2
  - @backstage/plugin-scaffolder-backend@0.3.2
  - example-app@0.2.3
  - @backstage/plugin-auth-backend@0.2.3
  - @backstage/plugin-techdocs-backend@0.2.2

## 0.2.2

### Patch Changes

- Updated dependencies [1722cb53c]
- Updated dependencies [1722cb53c]
- Updated dependencies [1722cb53c]
- Updated dependencies [f531d307c]
- Updated dependencies [3efd03c0e]
- Updated dependencies [7b37e6834]
- Updated dependencies [8e2effb53]
- Updated dependencies [d33f5157c]
  - @backstage/backend-common@0.3.0
  - @backstage/plugin-app-backend@0.3.0
  - @backstage/plugin-catalog-backend@0.2.1
  - example-app@0.2.2
  - @backstage/plugin-scaffolder-backend@0.3.1
  - @backstage/plugin-auth-backend@0.2.2
  - @backstage/plugin-graphql-backend@0.1.3
  - @backstage/plugin-kubernetes-backend@0.1.3
  - @backstage/plugin-proxy-backend@0.2.1
  - @backstage/plugin-rollbar-backend@0.1.3
  - @backstage/plugin-sentry-backend@0.1.3
  - @backstage/plugin-techdocs-backend@0.2.1

## 0.2.1

### Patch Changes

- Updated dependencies [752808090]
- Updated dependencies [462876399]
- Updated dependencies [59166e5ec]
- Updated dependencies [33b7300eb]
  - @backstage/plugin-auth-backend@0.2.1
  - @backstage/plugin-scaffolder-backend@0.3.0
  - @backstage/backend-common@0.2.1
  - example-app@0.2.1

## 0.2.0

### Patch Changes

- 440a17b39: Bump @backstage/catalog-backend and pass the now required UrlReader interface to the plugin
- 6840a68df: Pass GitHub token into Scaffolder GitHub Preparer
- 8c2b76e45: **BREAKING CHANGE**

  The existing loading of additional config files like `app-config.development.yaml` using APP_ENV or NODE_ENV has been removed.
  Instead, the CLI and backend process now accept one or more `--config` flags to load config files.

  Without passing any flags, `app-config.yaml` and, if it exists, `app-config.local.yaml` will be loaded.
  If passing any `--config <path>` flags, only those files will be loaded, **NOT** the default `app-config.yaml` one.

  The old behaviour of for example `APP_ENV=development` can be replicated using the following flags:

  ```bash
  --config ../../app-config.yaml --config ../../app-config.development.yaml
  ```

- 7bbeb049f: Change loadBackendConfig to return the config directly
- Updated dependencies [28edd7d29]
- Updated dependencies [819a70229]
- Updated dependencies [3a4236570]
- Updated dependencies [3e254503d]
- Updated dependencies [6d29605db]
- Updated dependencies [e0be86b6f]
- Updated dependencies [f70a52868]
- Updated dependencies [12b5fe940]
- Updated dependencies [5249594c5]
- Updated dependencies [56e4eb589]
- Updated dependencies [b4e5466e1]
- Updated dependencies [6f1768c0f]
- Updated dependencies [e37c0a005]
- Updated dependencies [3472c8be7]
- Updated dependencies [57d555eb2]
- Updated dependencies [61db1ddc6]
- Updated dependencies [81cb94379]
- Updated dependencies [1687b8fbb]
- Updated dependencies [a768a07fb]
- Updated dependencies [a768a07fb]
- Updated dependencies [f00ca3cb8]
- Updated dependencies [0c370c979]
- Updated dependencies [ce1f55398]
- Updated dependencies [e6b00e3af]
- Updated dependencies [9226c2aaa]
- Updated dependencies [6d97d2d6f]
- Updated dependencies [99710b102]
- Updated dependencies [6579769df]
- Updated dependencies [002860e7a]
- Updated dependencies [5adfc005e]
- Updated dependencies [33454c0f2]
- Updated dependencies [183e2a30d]
- Updated dependencies [948052cbb]
- Updated dependencies [65d722455]
- Updated dependencies [b652bf2cc]
- Updated dependencies [4036ff59d]
- Updated dependencies [991a950e0]
- Updated dependencies [512d70973]
- Updated dependencies [8c2b76e45]
- Updated dependencies [8bdf0bcf5]
- Updated dependencies [c926765a2]
- Updated dependencies [5a920c6e4]
- Updated dependencies [2f62e1804]
- Updated dependencies [440a17b39]
- Updated dependencies [fa56f4615]
- Updated dependencies [8afce088a]
- Updated dependencies [4c4eab81b]
- Updated dependencies [22ff8fba5]
- Updated dependencies [36a71d278]
- Updated dependencies [b3d57961c]
- Updated dependencies [6840a68df]
- Updated dependencies [a5cb46bac]
- Updated dependencies [49d70ccab]
- Updated dependencies [1c8c43756]
- Updated dependencies [26e69ab1a]
- Updated dependencies [5e4551e3a]
- Updated dependencies [e142a2767]
- Updated dependencies [e7f5471fd]
- Updated dependencies [e3d063ffa]
- Updated dependencies [440a17b39]
- Updated dependencies [7bbeb049f]
  - @backstage/plugin-app-backend@0.2.0
  - @backstage/plugin-auth-backend@0.2.0
  - @backstage/catalog-model@0.2.0
  - @backstage/plugin-scaffolder-backend@0.2.0
  - @backstage/plugin-techdocs-backend@0.2.0
  - @backstage/plugin-catalog-backend@0.2.0
  - @backstage/plugin-proxy-backend@0.2.0
  - @backstage/backend-common@0.2.0
  - example-app@0.2.0
  - @backstage/plugin-graphql-backend@0.1.2
  - @backstage/plugin-kubernetes-backend@0.1.2
  - @backstage/plugin-rollbar-backend@0.1.2
  - @backstage/plugin-sentry-backend@0.1.2<|MERGE_RESOLUTION|>--- conflicted
+++ resolved
@@ -1,7 +1,5 @@
 # example-backend-legacy
 
-<<<<<<< HEAD
-=======
 ## 0.2.109-next.0
 
 ### Patch Changes
@@ -40,7 +38,6 @@
   - @backstage/plugin-search-backend-module-pg@0.5.42
   - @backstage/plugin-signals-node@0.1.18
 
->>>>>>> 66ce8958
 ## 0.2.108
 
 ### Patch Changes
