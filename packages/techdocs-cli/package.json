--- conflicted
+++ resolved
@@ -1,10 +1,6 @@
 {
   "name": "@techdocs/cli",
-<<<<<<< HEAD
-  "version": "1.9.1",
-=======
   "version": "1.9.2-next.0",
->>>>>>> 66ce8958
   "description": "Utility CLI for managing TechDocs sites in Backstage.",
   "backstage": {
     "role": "cli"
