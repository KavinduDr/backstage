/*
 * Copyright 2024 The Backstage Authors
 *
 * Licensed under the Apache License, Version 2.0 (the "License");
 * you may not use this file except in compliance with the License.
 * You may obtain a copy of the License at
 *
 *     http://www.apache.org/licenses/LICENSE-2.0
 *
 * Unless required by applicable law or agreed to in writing, software
 * distributed under the License is distributed on an "AS IS" BASIS,
 * WITHOUT WARRANTIES OR CONDITIONS OF ANY KIND, either express or implied.
 * See the License for the specific language governing permissions and
 * limitations under the License.
 */

/**
 * Components used by Backstage plugins and apps
 *
 * @packageDocumentation
 */

// Providers
export * from './components/Icon/context';

// Layout components
export * from './components/Box';
export * from './components/Grid';
export * from './components/Flex';
export * from './components/Container';

// UI components
export * from './components/Avatar';
export * from './components/Button';
export * from './components/ButtonIcon';
export * from './components/ButtonLink';
export * from './components/Checkbox';
export * from './components/Collapsible';
export * from './components/DataTable';
export * from './components/FieldLabel';
export * from './components/FieldError';
export * from './components/Heading';
export * from './components/Icon';
<<<<<<< HEAD
export * from './components/Link';
=======
export * from './components/ButtonIcon';
export * from './components/ButtonLink';
export * from './components/Checkbox';
export * from './components/Table';
export * from './components/Tabs';
export * from './components/TextField';
export * from './components/Tooltip';
>>>>>>> cfd2aef5
export * from './components/Menu';
export * from './components/RadioGroup';
export * from './components/ScrollArea';
export * from './components/Select';
export * from './components/Switch';
export * from './components/Table';
export * from './components/Tabs';
export * from './components/Text';
export * from './components/TextField';
export * from './components/Tooltip';

// Types
export * from './types';
export * from './props';

// Hooks
export { useBreakpoint } from './hooks/useBreakpoint';<|MERGE_RESOLUTION|>--- conflicted
+++ resolved
@@ -28,22 +28,16 @@
 export * from './components/Grid';
 export * from './components/Flex';
 export * from './components/Container';
+export * from './components/Text';
+export * from './components/Heading';
 
 // UI components
 export * from './components/Avatar';
 export * from './components/Button';
-export * from './components/ButtonIcon';
-export * from './components/ButtonLink';
-export * from './components/Checkbox';
 export * from './components/Collapsible';
 export * from './components/DataTable';
 export * from './components/FieldLabel';
-export * from './components/FieldError';
-export * from './components/Heading';
 export * from './components/Icon';
-<<<<<<< HEAD
-export * from './components/Link';
-=======
 export * from './components/ButtonIcon';
 export * from './components/ButtonLink';
 export * from './components/Checkbox';
@@ -51,17 +45,11 @@
 export * from './components/Tabs';
 export * from './components/TextField';
 export * from './components/Tooltip';
->>>>>>> cfd2aef5
 export * from './components/Menu';
-export * from './components/RadioGroup';
 export * from './components/ScrollArea';
+export * from './components/Link';
 export * from './components/Select';
 export * from './components/Switch';
-export * from './components/Table';
-export * from './components/Tabs';
-export * from './components/Text';
-export * from './components/TextField';
-export * from './components/Tooltip';
 
 // Types
 export * from './types';
