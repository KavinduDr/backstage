--- conflicted
+++ resolved
@@ -18,13 +18,10 @@
   OAuthRequestManager,
   OktaAuth,
   oktaAuthApiRef,
-<<<<<<< HEAD
   Auth0Auth,
   auth0AuthApiRef,
-=======
   configApiRef,
   ConfigReader,
->>>>>>> 8c09dccf
 } from '@backstage/core';
 
 const builder = ApiRegistry.builder();
